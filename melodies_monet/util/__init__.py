# Copyright (C) 2022 National Center for Atmospheric Research and National Oceanic and Atmospheric Administration
# SPDX-License-Identifier: Apache-2.0
#
<<<<<<< HEAD

from . import write_util, tools

__all__ = ['write_util', 'tools']
=======
__all__ = ['write_util','read_util', 'tools']
>>>>>>> 08613245
<|MERGE_RESOLUTION|>--- conflicted
+++ resolved
@@ -1,11 +1,5 @@
 # Copyright (C) 2022 National Center for Atmospheric Research and National Oceanic and Atmospheric Administration
 # SPDX-License-Identifier: Apache-2.0
 #
-<<<<<<< HEAD
 
-from . import write_util, tools
-
-__all__ = ['write_util', 'tools']
-=======
 __all__ = ['write_util','read_util', 'tools']
->>>>>>> 08613245
