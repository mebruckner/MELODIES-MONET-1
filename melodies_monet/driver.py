--- conflicted
+++ resolved
@@ -986,15 +986,12 @@
                 # get the variables to pair from the model data (ie don't pair all data)
                 keys = [key for key in mod.mapping[obs_to_pair].keys()]
                 obs_vars = [mod.mapping[obs_to_pair][key] for key in keys]
-<<<<<<< HEAD
-                print('1-1,hahaha')
-=======
+
                 if mod.variable_dict is not None:
                     mod_vars = [key for key in mod.variable_dict.keys()]
                 else:
                     mod_vars = []
                 
->>>>>>> 22502cf4
                 # unstructured grid check - lon/lat variables should be explicitly added 
                 # in addition to comparison variables
                 if mod.obj.attrs.get("mio_scrip_file", False):
@@ -1002,19 +999,12 @@
                     for ll in lonlat_list:
                         if ll in mod.obj.data_vars:
                             keys += [ll]
-<<<<<<< HEAD
-                print('1-2,lolo')
-                print('not None',mod.obj)
-                print('keys',keys)
-                print('mod.obj[keys]',mod.obj[keys])
-                model_obj = mod.obj[keys]
-                
-=======
+
                 if mod.variable_dict is not None:
                     model_obj = mod.obj[keys+mod_vars]
                 else:
                     model_obj = mod.obj[keys]
->>>>>>> 22502cf4
+
                 ## TODO:  add in ability for simple addition of variables from
 
                 # simplify the objs object with the correct mapping variables
@@ -1237,15 +1227,9 @@
             plot_type = grp_dict['type']
 
             #read-in special settings for multi-boxplot
-<<<<<<< HEAD
-            if plot_type == 'multi_boxplot':  
-                region_name = grp_dict['region_name'] 
-                region_list = grp_dict['region_list'] 
-=======
             if plot_type == 'multi_boxplot':
                 region_name = grp_dict['region_name'] 
                 region_list = grp_dict['region_list']
->>>>>>> 22502cf4
                 model_name_list = grp_dict['model_name_list']     
             
 
@@ -1414,13 +1398,6 @@
                             # make list of sites meeting condition and select paired data by this by this
                             grp_select = grp_pct_nan.query(obsvar + ' < ' + str(pct_cutoff)).reset_index()
                             pairdf_all = pairdf_all.loc[pairdf_all[grp_var].isin(grp_select[grp_var].values)]
-<<<<<<< HEAD
-              
-                        # Drop NaNs
-                        if grp_dict['data_proc']['rem_obs_nan'] == True:
-                            # I removed drop=True in reset_index in order to keep 'time' as a column.
-                            pairdf = pairdf_all.reset_index().dropna(subset=[modvar, obsvar])
-=======
 
                         # Drop NaNs if using pandas 
                         if obs_type in ['pt_sfc','aircraft','mobile','ground']:
@@ -1434,7 +1411,7 @@
                                                                         "sat_swath_prof"]: 
                             # xarray doesn't need nan drop because its math operations seem to ignore nans
                             pairdf = pairdf_all
->>>>>>> 22502cf4
+
                         else:
                             print('Warning: set rem_obs_nan = True for regulatory metrics') 
                             pairdf = pairdf_all.reset_index().dropna(subset=[modvar])
@@ -1864,12 +1841,7 @@
                                 #Clear info for next plot.
                                 del (comb_bx, label_bx, fig_dict, plot_dict, text_dict, obs_dict, obs_plot_dict)   
                         
-<<<<<<< HEAD
-                        ################################## 
-                        #This start BEIMING multi-box-plot
-                        ##################################
-=======
->>>>>>> 22502cf4
+
                         elif plot_type.lower() == 'multi_boxplot':
                             if set_yaxis == True:
                                 if all(k in obs_plot_dict for k in ('vmin_plot', 'vmax_plot')):
@@ -1892,11 +1864,7 @@
                                 #print('0',np.shape(comb_bx)) 
                                 
                             # Then add the models to this dataarray.
-<<<<<<< HEAD
                             comb_bx, label_bx,region_bx = splots.calculate_multi_boxplot(pairdf, pairdf_reg, region_name= region_name,column=modvar, label=p.model, 
-=======
-                            comb_bx, label_bx,region_bx = splots.calculate_multi_boxplot(pairdf, pairdf_reg, region_name= region_name,column=modvar, label=p.model,   
->>>>>>> 22502cf4
                                                                          plot_dict=plot_dict, comb_bx=comb_bx,
                                                                          label_bx=label_bx)
                             
@@ -2020,14 +1988,8 @@
                                 savefig(outname +'.'+score_name+'.png', loc=1, logo_height=100) 
 
                                 #Clear info for next plot.
-<<<<<<< HEAD
-                                del (comb_bx,label_bx,fig_dict,plot_dict,text_dict,obs_dict,obs_plot_dict)
-                        #############################
-                        #This end BEIMING CSI plot
-                        ##############################
-=======
                                 del (comb_bx, label_bx,region_bx, fig_dict, plot_dict, text_dict, obs_dict, obs_plot_dict) 
->>>>>>> 22502cf4
+
 
                         elif plot_type.lower() == 'taylor':
                             if set_yaxis == True:
