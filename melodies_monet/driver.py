--- conflicted
+++ resolved
@@ -1196,9 +1196,7 @@
                         p.obj = paired_obsgrid
                         label = '{}_{}'.format(p.obs,p.model)
                         self.paired[label] = p
-<<<<<<< HEAD
-
-=======
+
                     elif obs.sat_type == 'mopitt_l3':
                         from .util import satellite_utilities as sutil
                         if mod.apply_ak: 
@@ -1220,7 +1218,7 @@
                             self.paired[label] = p
                         else:
                             print("Pairing without averaging kernel has not been enabled for this dataset")
->>>>>>> 06c5ff24
+
     def concat_pairs(self):
         """Read and concatenate all observation and model time interval pair data,
         populating the :attr:`paired` dict.
@@ -1528,22 +1526,12 @@
                                 vmin = None
                                 vmax = None
                             # Select time to use as index.
-<<<<<<< HEAD
-                            
-                            # for pt_sfc, pairdf has been converted to dataframe, not for sat types. M.Li
-                            if obs_type == 'pt_sfc':
-                                pairdf = pairdf.set_index(grp_dict['data_proc']['ts_select_time'])
-                            else:
-                                pass
-
-                            # Specify ts_avg_window if noted in yaml file. 
-
-=======
+
                             # 2024-03-01 MEB needs to only apply if pandas. fails for xarray
                             if isinstance(pairdf,pd.core.frame.DataFrame):
                                 pairdf = pairdf.set_index(grp_dict['data_proc']['ts_select_time'])
                             # Specify ts_avg_window if noted in yaml file. #qzr++
->>>>>>> 06c5ff24
+
                             if 'ts_avg_window' in grp_dict['data_proc'].keys():
                                 a_w = grp_dict['data_proc']['ts_avg_window']
                             else:
