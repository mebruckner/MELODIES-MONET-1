# Copyright (C) 2022 National Center for Atmospheric Research and National Oceanic and Atmospheric Administration 
# SPDX-License-Identifier: Apache-2.0
#
"""
Drive the entire analysis package via the :class:`analysis` class.
"""
import monetio as mio
import monet as m
import os
import xarray as xr
import pandas as pd
import numpy as np
import datetime

from .util import write_util

__all__ = (
    "pair",
    "observation",
    "model",
    "analysis",
)


class pair:
    """The pair class.

    The pair class pairs model data 
    directly with observational data along time and space.
    """
    
    def __init__(self):
        """Initialize a :class:`pair` object."""
        self.type = 'pt_sfc'
        self.radius_of_influence = 1e6
        self.obs = None
        self.model = None
        self.model_vars = None
        self.obs_vars = None
        self.filename = None

    def __repr__(self):
        return (
            f"{type(self).__name__}(\n"
            f"    type={self.type!r},\n"
            f"    radius_of_influence={self.radius_of_influence!r},\n"
            f"    obs={self.obs!r},\n"
            f"    model={self.model!r},\n"
            f"    model_vars={self.model_vars!r},\n"
            f"    obs_vars={self.obs_vars!r},\n"
            f"    filename={self.filename!r},\n"
            ")"
        )

    def fix_paired_xarray(self, dset):
        """Reformat the paired dataset.
    
        Parameters
        ----------
        dset : xarray.Dataset
        
        Returns
        -------
        xarray.Dataset
            Reformatted paired dataset.
        """
        # first convert to dataframe
        df = dset.to_dataframe().reset_index(drop=True)

        # now get just the single site index
        dfpsite = df.rename({'siteid': 'x'}, axis=1).drop_duplicates(subset=['x'])
        columns = dfpsite.columns  # all columns
        site_columns = [
            'latitude',
            'longitude',
            'x',
            'site',
            'msa_code',
            'cmsa_name',
            'epa_region',
            'state_name',
            'msa_name',
            'site',
            'utcoffset',
        ]  # only columns for single site identificaiton

        # site only xarray obj (no time dependence)
        dfps = dfpsite.loc[:, columns[columns.isin(site_columns)]].set_index(['x']).to_xarray()  # single column index

        # now pivot df and convert back to xarray using only non site_columns
        site_columns.remove('x')  # need to keep x to merge later
        dfx = df.loc[:, df.columns[~df.columns.isin(site_columns)]].rename({'siteid': 'x'}, axis=1).set_index(['time', 'x']).to_xarray()

        # merge the time dependent and time independent
        out = xr.merge([dfx, dfps])

        # reset x index and add siteid back to the xarray object
        if ~pd.api.types.is_numeric_dtype(out.x):
            siteid = out.x.values
            out['x'] = range(len(siteid))
            out['siteid'] = (('x'), siteid)

        return out


class observation:
    """The observation class.
    
    A class with information and data from an observational dataset.
    """

    def __init__(self):
        """Initialize an :class:`observation` object."""
        self.obs = None
        self.label = None
        self.file = None
        self.obj = None
        """The data object (:class:`pandas.DataFrame` or :class:`xarray.Dataset`)."""
        self.type = 'pt_src'
        self.sat_type = None
        self.data_proc = None
        self.variable_dict = None
        self.resample = None
        self.time_var = None

    def __repr__(self):
        return (
            f"{type(self).__name__}(\n"
            f"    obs={self.obs!r},\n"
            f"    label={self.label!r},\n"
            f"    file={self.file!r},\n"
            f"    obj={repr(self.obj) if self.obj is None else '...'},\n"
            f"    type={self.type!r},\n"
            f"    type={self.data_proc!r},\n"
            f"    variable_dict={self.variable_dict!r},\n"
            f"    resample={self.resample!r},\n"
            ")"
        )

    def open_obs(self, time_interval=None, control_dict=None):
        """Open the observational data, store data in observation pair,
        and apply mask and scaling.

        Parameters
        __________
        time_interval (optional, default None) : [pandas.Timestamp, pandas.Timestamp]
            If not None, restrict obs to datetime range spanned by time interval [start, end].

        Returns
        -------
        None
        """
        from glob import glob
        from numpy import sort
        
        from . import tutorial
        from .util import analysis_util
        from .util import read_grid_util

        time_chunking_with_gridded_data \
            = 'time_chunking_with_gridded_data' in control_dict['analysis'].keys() \
                and control_dict['analysis']['time_chunking_with_gridded_data']

        if time_chunking_with_gridded_data:
            date_str = time_interval[0].strftime('%Y-%m-%b-%d-%j')
            print('obs time chunk %s' % date_str)
            obs_vars = analysis_util.get_obs_vars(control_dict)
            print(obs_vars)
            obs_datasets, filenames = read_grid_util.read_grid_obs(
                control_dict, obs_vars, date_str, obs=self.obs)
            print(filenames)
            self.obj = obs_datasets[self.obs]

        else:
            if self.file.startswith("example:"):
                example_id = ":".join(s.strip() for s in self.file.split(":")[1:])
                files = [tutorial.fetch_example(example_id)]
            else:
                files = sort(glob(self.file))

            assert len(files) >= 1, "need at least one"

            _, extension = os.path.splitext(files[0])
            try:
                if extension in {'.nc', '.ncf', '.netcdf', '.nc4'}:
                    if len(files) > 1:
                        self.obj = xr.open_mfdataset(files)
                    else:
                        self.obj = xr.open_dataset(files[0])
                elif extension in ['.ict', '.icartt']:
                    assert len(files) == 1, "monetio.icartt.add_data can only read one file"
                    self.obj = mio.icartt.add_data(files[0])
                elif extension in ['.csv']:
                    from .util.read_util import read_aircraft_obs_csv
                    assert len(files) == 1, "MELODIES-MONET can only read one csv file"
                    self.obj = read_aircraft_obs_csv(filename=files[0],time_var=self.time_var)
                else:
                    raise ValueError(f'extension {extension!r} currently unsupported')
            except Exception as e:
                print('something happened opening file:', e)
                return
        
        self.add_coordinates_ground() # If ground site then add coordinates based on yaml if necessary
        self.mask_and_scale()  # mask and scale values from the control values
        self.rename_vars() # rename any variables as necessary 
        self.resample_data()
        self.filter_obs()

    def add_coordinates_ground(self):
        """Add latitude and longitude coordinates to data when the observation type is ground and 
        ground_coordinate is specified
        
        Returns
        -------
        None
        """
                
        # If ground site
        if self.obs_type == 'ground':
            if self.ground_coordinate and isinstance(self.ground_coordinate,dict):
                self.obj['latitude'] = xr.ones_like(self.obj['time'],dtype=np.float64)*self.ground_coordinate['latitude']
                self.obj['longitude'] = xr.ones_like(self.obj['time'],dtype=np.float64)*self.ground_coordinate['longitude']
            elif self.ground_coordinate and ~isinstance(self.ground_coordinate,dict): 
                raise TypeError(f'The ground_coordinate option must be specified as a dict with keys latitude and longitude.')

    def rename_vars(self):
        """Rename any variables in observation with rename set.
        
        Returns
        -------
        None
        """
        data_vars = self.obj.data_vars
        if self.variable_dict is not None:
            for v in data_vars:
                if v in self.variable_dict:
                    d = self.variable_dict[v]
                    if 'rename' in d:
                        self.obj = self.obj.rename({v:d['rename']})
                        self.variable_dict[d['rename']] = self.variable_dict.pop(v)

    def open_sat_obs(self,time_interval=None):
        """Methods to opens satellite data observations. 
        Uses in-house python code to open and load observations.
        Alternatively may use the satpy reader.
        Fills the object class associated with the equivalent label (self.label) with satellite observation
        dataset read in from the associated file (self.file) by the satellite file reader

        Parameters
        __________
        time_interval (optional, default None) : [pandas.Timestamp, pandas.Timestamp]
            If not None, restrict obs to datetime range spanned by time interval [start, end].

        Returns
        -------
        None
        """
        from .util import time_interval_subset as tsub
        
        try:
            if self.sat_type == 'omps_l3':
                print('Reading OMPS L3')
                self.obj = mio.sat._omps_l3_mm.open_dataset(self.file)
            elif self.sat_type == 'omps_nm':
                print('Reading OMPS_NM')
                if time_interval is not None:
                    flst = tsub.subset_OMPS_l2(self.file,time_interval)
                else: flst = self.file

                self.obj = mio.sat._omps_nadir_mm.read_OMPS_nm(flst)
                
                # couple of changes to move to reader
                self.obj = self.obj.swap_dims({'x':'time'}) # indexing needs
                self.obj = self.obj.sortby('time') # enforce time in order. 
                # restrict observation data to time_interval if using
                # additional development to deal with files crossing intervals needed (eg situtations where orbit start at 23hrs, ends next day).
                if time_interval is not None:
                    self.obj = self.obj.sel(time=slice(time_interval[0],time_interval[-1]))
                    
            elif self.sat_type == 'mopitt_l3':
                print('Reading MOPITT')
                self.obj = mio.sat._mopitt_l3_mm.open_dataset(self.file, ['column','pressure_surf','apriori_col',
                                                                          'apriori_surf','apriori_prof','ak_col'])
            elif self.sat_type == 'modis_l2':
                from monetio import modis_l2
                print('Reading MODIS L2')
                self.obj = modis_l2.read_mfdataset(
                    self.file, self.variable_dict, debug=self.debug)
            elif self.sat_type == 'tropomi_l2_no2':
                from monetio import tropomi_l2_no2
                print('Reading TROPOMI L2 NO2')
                self.obj = tropomi_l2_no2.read_trpdataset(
                    self.file, self.variable_dict, debug=self.debug)
            else:
                print('file reader not implemented for {} observation'.format(self.sat_type))
                raise ValueError
        except ValueError as e:
            print('something happened opening file:', e)
            return
        
    def filter_obs(self):
        """Filter observations based on filter_dict.
        
        Returns
        -------
        None
        """ 
        if self.data_proc is not None:
            if 'filter_dict' in self.data_proc:
                filter_dict = self.data_proc['filter_dict']
                for column in filter_dict.keys():
                    filter_vals = filter_dict[column]['value']
                    filter_op = filter_dict[column]['oper']
                    if filter_op == 'isin':
                        self.obj = self.obj.where(self.obj[column].isin(filter_vals),drop=True)
                    elif filter_op == 'isnotin':
                        self.obj = self.obj.where(~self.obj[column].isin(filter_vals),drop=True)
                    elif filter_op == '==':
                        self.obj = self.obj.where(self.obj[column] == filter_vals,drop=True)
                    elif filter_op == '>':
                        self.obj = self.obj.where(self.obj[column] > filter_vals,drop=True)
                    elif filter_op == '<':
                        self.obj = self.obj.where(self.obj[column] < filter_vals,drop=True)
                    elif filter_op == '>=':
                        self.obj = self.obj.where(self.obj[column] >= filter_vals,drop=True)
                    elif filter_op == '<=':
                        self.obj = self.obj.where(self.obj[column] <= filter_vals,drop=True)
                    elif filter_op == '!=':
                        self.obj = self.obj.where(self.obj[column] != filter_vals,drop=True)
                    else:
                        raise ValueError(f'Filter operation {filter_op!r} is not supported')
        
    def mask_and_scale(self):
        """Mask and scale observations, including unit conversions and setting
        detection limits.
        
        Returns
        -------
        None
        """
        vars = self.obj.data_vars
        if self.variable_dict is not None:
            for v in vars:
                if v in self.variable_dict:
                    d = self.variable_dict[v]
                    # Apply removal of min, max, and nan on the units in the obs file first.
                    if 'obs_min' in d:
                        self.obj[v].data = self.obj[v].where(self.obj[v] >= d['obs_min'])
                    if 'obs_max' in d:
                        self.obj[v].data = self.obj[v].where(self.obj[v] <= d['obs_max'])
                    if 'nan_value' in d:
                        self.obj[v].data = self.obj[v].where(self.obj[v] != d['nan_value'])
                    
                    # Then apply a correction if needed for the units.
                    if 'unit_scale' in d:
                        scale = d['unit_scale']
                    else:
                        scale = 1
                    if 'unit_scale_method' in d:
                        if d['unit_scale_method'] == '*':
                            self.obj[v].data *= scale
                        elif d['unit_scale_method'] == '/':
                            self.obj[v].data /= scale
                        elif d['unit_scale_method'] == '+':
                            self.obj[v].data += scale
                        elif d['unit_scale_method'] == '-':
                            self.obj[v].data += -1 * scale
                    
                    # Then replace LLOD_value with LLOD_setvalue (after unit conversion)
                    if 'LLOD_value' in d:
                        self.obj[v].data = self.obj[v].where(self.obj[v] != d['LLOD_value'],d['LLOD_setvalue'])

    def resample_data(self):
        """Resample the obs df based on the value set in the control file.
        
        Returns
        -------
        None
        """ 
                        
        ##Resample the data
        if self.resample is not None:
            self.obj = self.obj.resample(time=self.resample).mean(dim='time')

    def obs_to_df(self):
        """Convert and reformat observation object (:attr:`obj`) to dataframe.

        Returns
        -------
        None
        """
        try:
            self.obj = self.obj.to_dataframe().reset_index().drop(['x', 'y'], axis=1)
        except KeyError:
            self.obj = self.obj.to_dataframe().reset_index().drop(['x'], axis=1)

class model:
    """The model class.
    
    A class with information and data from model results.
    """    

    def __init__(self):
        """Initialize a :class:`model` object."""
        self.model = None
        self.apply_ak = False
        self.radius_of_influence = None
        self.mod_kwargs = {}
        self.file_str = None
        self.files = None
        self.file_vert_str = None
        self.files_vert = None
        self.file_surf_str = None
        self.files_surf = None
        self.file_pm25_str = None
        self.files_pm25 = None
        self.label = None
        self.obj = None
        self.mapping = None
        self.variable_dict = None
        self.plot_kwargs = None
        self.proj = None

    def __repr__(self):
        return (
            f"{type(self).__name__}(\n"
            f"    model={self.model!r},\n"
            f"    radius_of_influence={self.radius_of_influence!r},\n"
            f"    mod_kwargs={self.mod_kwargs!r},\n"
            f"    file_str={self.file_str!r},\n"
            f"    label={self.label!r},\n"
            f"    obj={repr(self.obj) if self.obj is None else '...'},\n"
            f"    mapping={self.mapping!r},\n"
            f"    label={self.label!r},\n"
            "    ...\n"
            ")"
        )

    def glob_files(self):
        """Convert the model file location string read in by the yaml file
        into a list of files containing all model data.

        Returns
        -------
        None
        """
        from numpy import sort  # TODO: maybe use `sorted` for this
        from glob import glob
        from . import tutorial

        print(self.file_str)
        if self.file_str.startswith("example:"):
            example_id = ":".join(s.strip() for s in self.file_str.split(":")[1:])
            self.files = [tutorial.fetch_example(example_id)]
        else:
            self.files = sort(glob(self.file_str))
            
        # add option to read list of files from text file
        _, extension = os.path.splitext(self.file_str)
        if extension.lower() == '.txt':
            with open(self.file_str,'r') as f:
                self.files = f.read().split()

        if self.file_vert_str is not None:
            self.files_vert = sort(glob(self.file_vert_str))
        if self.file_surf_str is not None:
            self.files_surf = sort(glob(self.file_surf_str))
        if self.file_pm25_str is not None:
            self.files_pm25 = sort(glob(self.file_pm25_str))

    def open_model_files(self, time_interval=None, control_dict=None):
        """Open the model files, store data in :class:`model` instance attributes,
        and apply mask and scaling.
        
        Models supported are cmaq, wrfchem, rrfs, and gsdchem.
        If a model is not supported, MELODIES-MONET will try to open 
        the model data using a generic reader. If you wish to include new 
        models, add the new model option to this module.

        Parameters
        __________
        time_interval (optional, default None) : [pandas.Timestamp, pandas.Timestamp]
            If not None, restrict models to datetime range spanned by time interval [start, end].

        Returns
        -------
        None
        """
        from .util import time_interval_subset as tsub
        from .util import analysis_util
        from .util import read_grid_util
        from .util import regrid_util

        print(self.model.lower())

        time_chunking_with_gridded_data \
            = 'time_chunking_with_gridded_data' in control_dict['analysis'].keys() \
                and control_dict['analysis']['time_chunking_with_gridded_data']

        self.glob_files()
        # Calculate species to input into MONET, so works for all mechanisms in wrfchem
        # I want to expand this for the other models too when add aircraft data.
        list_input_var = []
        for obs_map in self.mapping:
            list_input_var = list_input_var + list(set(self.mapping[obs_map].keys()) - set(list_input_var))
        #Only certain models need this option for speeding up i/o.

        if time_chunking_with_gridded_data:
            date_str = time_interval[0].strftime('%Y-%m-%b-%d-%j')
            print('model time chunk %s' % date_str)
            model_datasets, filenames = read_grid_util.read_grid_models(
                control_dict, date_str, model=self.label)
            print(filenames)
            self.obj = model_datasets[self.label]
        else:
            if 'cmaq' in self.model.lower():
                print('**** Reading CMAQ model output...')
                self.mod_kwargs.update({'var_list' : list_input_var})
                if self.files_vert is not None:
                    self.mod_kwargs.update({'fname_vert' : self.files_vert})
                if self.files_surf is not None:
                    self.mod_kwargs.update({'fname_surf' : self.files_surf})
                if len(self.files) > 1:
                    self.mod_kwargs.update({'concatenate_forecasts' : True})
                self.obj = mio.models._cmaq_mm.open_mfdataset(self.files,**self.mod_kwargs)
            elif 'wrfchem' in self.model.lower():
                print('**** Reading WRF-Chem model output...')
                self.mod_kwargs.update({'var_list' : list_input_var})
                self.obj = mio.models._wrfchem_mm.open_mfdataset(self.files,**self.mod_kwargs)
            elif 'rrfs' in self.model.lower():
                print('**** Reading RRFS-CMAQ model output...')
                if self.files_pm25 is not None:
                    self.mod_kwargs.update({'fname_pm25' : self.files_pm25})
                self.mod_kwargs.update({'var_list' : list_input_var})
                self.obj = mio.models._rrfs_cmaq_mm.open_mfdataset(self.files,**self.mod_kwargs)
            elif 'gsdchem' in self.model.lower():
                print('**** Reading GSD-Chem model output...')
                if len(self.files) > 1:
                    self.obj = mio.fv3chem.open_mfdataset(self.files,**self.mod_kwargs)
                else:
                    self.obj = mio.fv3chem.open_dataset(self.files,**self.mod_kwargs)
            elif 'cesm_fv' in self.model.lower():
                print('**** Reading CESM FV model output...')
                self.mod_kwargs.update({'var_list' : list_input_var})
                self.obj = mio.models._cesm_fv_mm.open_mfdataset(self.files,**self.mod_kwargs)
            # CAM-chem-SE grid or MUSICAv0
            elif 'cesm_se' in self.model.lower(): 
                print('**** Reading CESM SE model output...')
                self.mod_kwargs.update({'var_list' : list_input_var})
                if self.scrip_file.startswith("example:"):
                    from . import tutorial
                    example_id = ":".join(s.strip() for s in self.scrip_file.split(":")[1:])
                    self.scrip_file = tutorial.fetch_example(example_id)
                self.mod_kwargs.update({'scrip_file' : self.scrip_file})            
                self.obj = mio.models._cesm_se_mm.open_mfdataset(self.files,**self.mod_kwargs)
                #self.obj, self.obj_scrip = read_cesm_se.open_mfdataset(self.files,**self.mod_kwargs)
                #self.obj.monet.scrip = self.obj_scrip      
            elif 'raqms' in self.model.lower():
                if len(self.files) > 1:
                    self.obj = mio.raqms.open_mfdataset(self.files,**self.mod_kwargs)
                else:
                    self.obj = mio.raqms.open_dataset(self.files,**self.mod_kwargs)
            else:
                print('**** Reading Unspecified model output. Take Caution...')
                if len(self.files) > 1:
                    self.obj = xr.open_mfdataset(self.files,**self.mod_kwargs)
                else:
                    self.obj = xr.open_dataset(self.files[0],**self.mod_kwargs)
        self.mask_and_scale()
        self.rename_vars() # rename any variables as necessary 

    def rename_vars(self):
        """Rename any variables in model with rename set.
        
        Returns
        -------
        None
        """ 
        data_vars = self.obj.data_vars
        if self.variable_dict is not None:
            for v in data_vars:
                if v in self.variable_dict:
                    d = self.variable_dict[v]
                    if 'rename' in d:
                        self.obj = self.obj.rename({v:d['rename']})
                        self.variable_dict[d['rename']] = self.variable_dict.pop(v)

    def mask_and_scale(self):
        """Mask and scale model data including unit conversions.

        Returns
        -------
        None
        """
        vars = self.obj.data_vars
        if self.variable_dict is not None:
            for v in vars:
                if v in self.variable_dict:
                    d = self.variable_dict[v]
                    if 'unit_scale' in d:
                        scale = d['unit_scale']
                    else:
                        scale = 1
                    if 'unit_scale_method' in d:
                        if d['unit_scale_method'] == '*':
                            self.obj[v].data *= scale
                        elif d['unit_scale_method'] == '/':
                            self.obj[v].data /= scale
                        elif d['unit_scale_method'] == '+':
                            self.obj[v].data += scale
                        elif d['unit_scale_method'] == '-':
                            self.obj[v].data += -1 * scale
                    if self.obj[v].units == 'ppv':
                        print('changing units for {}'.format(v))
                        self.obj[v].values *= 1e9
                        self.obj[v].attrs['units'] = 'ppbv'        

class analysis:
    """The analysis class.
    
    The analysis class is the highest
    level class and stores all information about the analysis. It reads 
    and stores information from the input yaml file and defines 
    overarching analysis information like the start and end time, which 
    models and observations to pair, etc.
    """

    def __init__(self):
        """Initialize an :class:`analysis` object."""
        self.control = 'control.yaml'
        self.control_dict = None
        self.models = {}
        """dict : Models, set by :meth:`open_models`."""
        self.obs = {}
        """dict : Observations, set by :meth:`open_obs`."""
        self.paired = {}
        """dict : Paired data, set by :meth:`pair_data`."""
        self.start_time = None
        self.end_time = None
        self.time_intervals = None
        self.download_maps = True  # Default to True
        self.output_dir = None
        self.output_dir_save = None
        self.output_dir_read = None
        self.debug = False
        self.save = None
        self.read = None
        self.time_chunking_with_gridded_data = False  # Default to False
        self.regrid = False  # Default to False
        self.target_grid = None
        self.obs_regridders = None
        self.model_regridders = None

    def __repr__(self):
        return (
            f"{type(self).__name__}(\n"
            f"    control={self.control!r},\n"
            f"    control_dict={repr(self.control_dict) if self.control_dict is None else '...'},\n"
            f"    models={self.models!r},\n"
            f"    obs={self.obs!r},\n"
            f"    paired={self.paired!r},\n"
            f"    start_time={self.start_time!r},\n"
            f"    end_time={self.end_time!r},\n"
            f"    time_intervals={self.time_intervals!r},\n"
            f"    download_maps={self.download_maps!r},\n"
            f"    output_dir={self.output_dir!r},\n"
            f"    output_dir_save={self.output_dir_save!r},\n"
            f"    output_dir_read={self.output_dir_read!r},\n"
            f"    debug={self.debug!r},\n"
            f"    save={self.save!r},\n"
            f"    read={self.read!r},\n"
            ")"
        )
    def read_control(self, control=None):
        """Read the input yaml file,
        updating various :class:`analysis` instance attributes.

        Parameters
        ----------
        control : str
            Input yaml file path.
            If provided, :attr:`control` will be set to this value.

        Returns
        -------
        type
            Reads the contents of the yaml control file into a dictionary associated with the analysis class.
        """
        import yaml

        if control is not None:
            self.control = control

        with open(self.control, 'r') as stream:
            self.control_dict = yaml.safe_load(stream)

        # set analysis time
        if 'start_time' in self.control_dict['analysis'].keys():
            self.start_time = pd.Timestamp(self.control_dict['analysis']['start_time'])
        if 'end_time' in self.control_dict['analysis'].keys():
            self.end_time = pd.Timestamp(self.control_dict['analysis']['end_time'])
        if 'output_dir' in self.control_dict['analysis'].keys():
            self.output_dir = os.path.expandvars(
                    self.control_dict['analysis']['output_dir'])
        else:
            raise Exception('output_dir was not specified and is required. Please set analysis.output_dir in the control file.')
        if 'output_dir_save' in self.control_dict['analysis'].keys():
            self.output_dir_save = os.path.expandvars(
                self.control_dict['analysis']['output_dir_save'])
        else:
            self.output_dir_save=self.output_dir
        if 'output_dir_read' in self.control_dict['analysis'].keys():
            if self.control_dict['analysis']['output_dir_read'] is not None:
                self.output_dir_read = os.path.expandvars(
                    self.control_dict['analysis']['output_dir_read'])
        else:
            self.output_dir_read=self.output_dir
            
        self.debug = self.control_dict['analysis']['debug']
        if 'save' in self.control_dict['analysis'].keys():
            self.save = self.control_dict['analysis']['save']
        if 'read' in self.control_dict['analysis'].keys():
            self.read = self.control_dict['analysis']['read']

        # set time_chunking_with_gridded_data option, regrid option, and target_grid
        if 'time_chunking_with_gridded_data' in self.control_dict['analysis'].keys():
            self.time_chunking_with_gridded_data = self.control_dict['analysis']['time_chunking_with_gridded_data']
        if 'regrid' in self.control_dict['analysis'].keys():
            self.regrid = self.control_dict['analysis']['regrid']
        if 'target_grid' in self.control_dict['analysis'].keys():
            self.target_grid = self.control_dict['analysis']['target_grid']

        # generate time intervals for time chunking
        if 'time_interval' in self.control_dict['analysis'].keys():
            time_stamps = pd.date_range(
                start=self.start_time, end=self.end_time,
                freq=self.control_dict['analysis']['time_interval'])
            # if (end_time - start_time) is not an integer multiple
            #   of freq, append end_time to time_stamps
            if time_stamps[-1] < pd.Timestamp(self.end_time):
                time_stamps = time_stamps.append(
                    pd.DatetimeIndex([self.end_time]))
            self.time_intervals \
                = [[time_stamps[n], time_stamps[n+1]]
                    for n in range(len(time_stamps)-1)]
        
        # Enable Dask progress bars? (default: false)
        enable_dask_progress_bars = self.control_dict["analysis"].get(
            "enable_dask_progress_bars", False)
        if enable_dask_progress_bars:
            from dask.diagnostics import ProgressBar

            ProgressBar().register()
        else:
            from dask.callbacks import Callback

            Callback.active = set()
    
    def save_analysis(self):
        """Save all analysis attributes listed in analysis section of input yaml file.

        Returns
        -------
        None
        """
        if self.save is not None:
            # Loop over each possible attr type (models, obs and paired)
            for attr in self.save:
                if self.save[attr]['method']=='pkl':
                    from .util.write_util import write_pkl
                    write_pkl(obj=getattr(self,attr), output_name=os.path.join(self.output_dir_save,self.save[attr]['output_name']))

                elif self.save[attr]['method']=='netcdf':
                    from .util.write_util import write_analysis_ncf
                    # save either all groups or selected groups
                    if self.save[attr]['data']=='all':
                        if 'prefix' in self.save[attr]:
                            write_analysis_ncf(obj=getattr(self,attr), output_dir=self.output_dir_save,
                                               fn_prefix=self.save[attr]['prefix'])
                        else:
                            write_analysis_ncf(obj=getattr(self,attr), output_dir=self.output_dir_save)
                    else:
                        if 'prefix' in self.save[attr]:
                            write_analysis_ncf(obj=getattr(self,attr), output_dir=self.output_dir_save, 
                                               fn_prefix=self.save[attr]['prefix'], keep_groups=self.save[attr]['data'])
                        else:
                            write_analysis_ncf(obj=getattr(self,attr), output_dir=self.output_dir_save, 
                                               keep_groups=self.save[attr]['data'])
        
    def read_analysis(self):
        """Read all previously saved analysis attributes listed in analysis section of input yaml file.

        Returns
        -------
        None
        """
        if self.read is not None:
            # Loop over each possible attr type (models, obs and paired)
            from .util.read_util import read_saved_data
            for attr in self.read:
                if self.read[attr]['method']=='pkl':
                    read_saved_data(analysis=self,filenames=self.read[attr]['filenames'], method='pkl', attr=attr)
                elif self.read[attr]['method']=='netcdf':
                    read_saved_data(analysis=self,filenames=self.read[attr]['filenames'], method='netcdf', attr=attr)
                if attr == 'paired':
                    # initialize model/obs attributes, since needed for plotting and stats
                    if not self.models:
                        self.open_models(load_files=False)
                    if not self.obs:
                        self.open_obs(load_files=False)

    def setup_regridders(self):
        """Create an obs xesmf.Regridder from base and target grids specified in the control_dict

        Returns
        -------
        None
        """
        from .util import regrid_util
        if self.regrid:
            self.obs_regridders = regrid_util.setup_regridder(self.control_dict, config_group='obs')
            self.model_regridders = regrid_util.setup_regridder(self.control_dict, config_group='model')

    def open_models(self, time_interval=None,load_files=True):
        """Open all models listed in the input yaml file and create a :class:`model` 
        object for each of them, populating the :attr:`models` dict.

        Parameters
        __________
        time_interval (optional, default None) : [pandas.Timestamp, pandas.Timestamp]
            If not None, restrict models to datetime range spanned by time interval [start, end].
        load_files (optional, default True): boolean
            If False, only populate :attr: dict with yaml file parameters and do not open model files. 
        Returns
        -------
        None
        """
        if 'model' in self.control_dict:
            # open each model
            for mod in self.control_dict['model']:
                # create a new model instance
                m = model()
                # this is the model type (ie cmaq, rapchem, gsdchem etc)
                m.model = self.control_dict['model'][mod]['mod_type']
                # set the model label in the dictionary and model class instance
                if "apply_ak" in self.control_dict['model'][mod].keys():
                    m.apply_ak = self.control_dict['model'][mod]['apply_ak']
                if 'radius_of_influence' in self.control_dict['model'][mod].keys():
                    m.radius_of_influence = self.control_dict['model'][mod]['radius_of_influence']
                else:
                    m.radius_of_influence = 1e6
                        
                if 'mod_kwargs' in self.control_dict['model'][mod].keys():
                    m.mod_kwargs = self.control_dict['model'][mod]['mod_kwargs']    
                m.label = mod
                # create file string (note this can include hot strings)
                m.file_str = os.path.expandvars(
                    self.control_dict['model'][mod]['files'])
                if 'files_vert' in self.control_dict['model'][mod].keys():
                    m.file_vert_str = os.path.expandvars(
                        self.control_dict['model'][mod]['files_vert'])
                if 'files_surf' in self.control_dict['model'][mod].keys():
                    m.file_surf_str = os.path.expandvars(
                        self.control_dict['model'][mod]['files_surf'])
                if 'files_pm25' in self.control_dict['model'][mod].keys():
                    m.file_pm25_str = os.path.expandvars(
                        self.control_dict['model'][mod]['files_pm25'])
                # create mapping
                m.mapping = self.control_dict['model'][mod]['mapping']
                # add variable dict

                if 'variables' in self.control_dict['model'][mod].keys():
                    m.variable_dict = self.control_dict['model'][mod]['variables']
                if 'plot_kwargs' in self.control_dict['model'][mod].keys():
                    m.plot_kwargs = self.control_dict['model'][mod]['plot_kwargs']
                    
                # unstructured grid check
                if m.model in ['cesm_se']:
                    if 'scrip_file' in self.control_dict['model'][mod].keys():
                        m.scrip_file = self.control_dict['model'][mod]['scrip_file']
                    else:
                        raise ValueError( '"Scrip_file" must be provided for unstructured grid output!' )

                # maybe set projection
                proj_in = self.control_dict['model'][mod].get("projection")
                if proj_in == "None":
                    print(
                        f"NOTE: model.{mod}.projection is {proj_in!r} (str), "
                        "but we assume you want `None` (Python null sentinel). "
                        "To avoid this warning, "
                        "update your control file to remove the projection setting "
                        "or set to `~` or `null` if you want null value in YAML."
                    )
                    proj_in = None
                if proj_in is not None:
                    if isinstance(proj_in, str) and proj_in.startswith("model:"):
                        m.proj = proj_in
                    elif isinstance(proj_in, str) and proj_in.startswith("ccrs."):
                        import cartopy.crs as ccrs
                        m.proj = eval(proj_in)
                    else:
                        import cartopy.crs as ccrs

                        if isinstance(proj_in, ccrs.Projection):
                            m.proj = proj_in
                        else:
                            m.proj = ccrs.Projection(proj_in)

                # open the model
                if load_files:
                    m.open_model_files(time_interval=time_interval, control_dict=self.control_dict)
                self.models[m.label] = m

    def open_obs(self, time_interval=None, load_files=True):
        """Open all observations listed in the input yaml file and create an 
        :class:`observation` instance for each of them,
        populating the :attr:`obs` dict.

        Parameters
        __________
        time_interval (optional, default None) : [pandas.Timestamp, pandas.Timestamp]
            If not None, restrict obs to datetime range spanned by time interval [start, end].
        load_files (optional, default True): boolean
            If False, only populate :attr: dict with yaml file parameters and do not open obs files. 
            
        Returns
        -------
        None
        """
        from .util import analysis_util
        from .util import read_grid_util
        from .util import regrid_util

        if 'obs' in self.control_dict:
            for obs in self.control_dict['obs']:
                o = observation()
                o.obs = obs
                o.label = obs
                o.obs_type = self.control_dict['obs'][obs]['obs_type']
                if 'data_proc' in self.control_dict['obs'][obs].keys():
                    o.data_proc = self.control_dict['obs'][obs]['data_proc']
                o.file = os.path.expandvars(
                    self.control_dict['obs'][obs]['filename'])
                if 'debug' in self.control_dict['obs'][obs].keys():
                    o.debug = self.control_dict['obs'][obs]['debug']
                if 'variables' in self.control_dict['obs'][obs].keys():
                    o.variable_dict = self.control_dict['obs'][obs]['variables']
                if 'resample' in self.control_dict['obs'][obs].keys():
                    o.resample = self.control_dict['obs'][obs]['resample']
                if 'time_var' in self.control_dict['obs'][obs].keys():
                    o.time_var = self.control_dict['obs'][obs]['time_var']
                if 'ground_coordinate' in self.control_dict['obs'][obs].keys():
                    o.ground_coordinate = self.control_dict['obs'][obs]['ground_coordinate']
                if 'sat_type' in self.control_dict['obs'][obs].keys():
                    o.sat_type = self.control_dict['obs'][obs]['sat_type']
                if load_files:
                    if o.obs_type in ['sat_swath_sfc', 'sat_swath_clm', 'sat_grid_sfc',\
                                        'sat_grid_clm', 'sat_swath_prof']:
                        o.open_sat_obs(time_interval=time_interval)
                    else:
                        o.open_obs(time_interval=time_interval, control_dict=self.control_dict)
                self.obs[o.label] = o


    def pair_data(self, time_interval=None):
        """Pair all observations and models in the analysis class
        (i.e., those listed in the input yaml file) together,
        populating the :attr:`paired` dict.

        Parameters
        __________
        time_interval (optional, default None) : [pandas.Timestamp, pandas.Timestamp]
            If not None, restrict pairing to datetime range spanned by time interval [start, end].


        Returns
        -------
        None
        """
        pairs = {}  # TODO: unused
        for model_label in self.models:
            mod = self.models[model_label]
            # Now we have the models we need to loop through the mapping table for each network and pair the data
            # each paired dataset will be output to a netcdf file with 'model_label_network.nc'
            for obs_to_pair in mod.mapping.keys():
                # get the variables to pair from the model data (ie don't pair all data)
                keys = [key for key in mod.mapping[obs_to_pair].keys()]
                obs_vars = [mod.mapping[obs_to_pair][key] for key in keys]
                if mod.variable_dict is not None:
                    mod_vars = [key for key in mod.variable_dict.keys()]
                else:
                    mod_vars = []
                
                # unstructured grid check - lon/lat variables should be explicitly added 
                # in addition to comparison variables
                if mod.obj.attrs.get("mio_scrip_file", False):
                    lonlat_list = [ 'lon', 'lat', 'longitude', 'latitude', 'Longitude', 'Latitude' ]
                    for ll in lonlat_list:
                        if ll in mod.obj.data_vars:
                            keys += [ll]
                if mod.variable_dict is not None:
                    model_obj = mod.obj[keys+mod_vars]
                else:
                    model_obj = mod.obj[keys]
                ## TODO:  add in ability for simple addition of variables from

                # simplify the objs object with the correct mapping variables
                obs = self.obs[obs_to_pair]

                # pair the data
                # if pt_sfc (surface point network or monitor)
                if obs.obs_type.lower() == 'pt_sfc':
                    # convert this to pandas dataframe unless already done because second time paired this obs
                    if not isinstance(obs.obj, pd.DataFrame):
                        obs.obs_to_df()
                    #Check if z dim is larger than 1. If so select, the first level as all models read through 
                    #MONETIO will be reordered such that the first level is the level nearest to the surface.
                    try:
                        if model_obj.sizes['z'] > 1:
                            # Select only the surface values to pair with obs.
                            model_obj = model_obj.isel(z=0).expand_dims('z',axis=1)
                    except KeyError as e:
                        raise Exception("MONET requires an altitude dimension named 'z'") from e
                    # now combine obs with
                    paired_data = model_obj.monet.combine_point(obs.obj, radius_of_influence=mod.radius_of_influence, suffix=mod.label)
                    if self.debug:
                        print('After pairing: ', paired_data)
                    # this outputs as a pandas dataframe.  Convert this to xarray obj
                    p = pair()
                    print('saving pair')
                    p.obs = obs.label
                    p.model = mod.label
                    p.model_vars = keys
                    p.obs_vars = obs_vars
                    p.filename = '{}_{}.nc'.format(p.obs, p.model)
                    p.obj = paired_data.monet._df_to_da()
                    label = "{}_{}".format(p.obs, p.model)
                    self.paired[label] = p
                    p.obj = p.fix_paired_xarray(dset=p.obj)
                    # write_util.write_ncf(p.obj,p.filename) # write out to file
                    
                # if aircraft (aircraft observation)
                elif obs.obs_type.lower() == 'aircraft':
                    from .util.tools import vert_interp
                    # convert this to pandas dataframe unless already done because second time paired this obs
                    if not isinstance(obs.obj, pd.DataFrame):
                        obs.obj = obs.obj.to_dataframe()
                    
                    #drop any variables where coords NaN
                    obs.obj = obs.obj.reset_index().dropna(subset=['pressure_obs','latitude','longitude']).set_index('time')
                    
                    # do the facy trick to convert to get something useful for MONET
                    # this converts to dimensions of x and y
                    # you may want to make pressure / msl a coordinate too
                    new_ds_obs = obs.obj.rename_axis('time_obs').reset_index().monet._df_to_da().set_coords(['time_obs','pressure_obs'])
                    
                    #Nearest neighbor approach to find closest grid cell to each point.
                    ds_model = m.util.combinetool.combine_da_to_da(model_obj,new_ds_obs,merge=False)
                    #Interpolate based on time in the observations
                    ds_model = ds_model.interp(time=ds_model.time_obs.squeeze())
                    
                    paired_data = vert_interp(ds_model,obs.obj,keys+mod_vars)
                    print('After pairing: ', paired_data)
                    # this outputs as a pandas dataframe.  Convert this to xarray obj
                    p = pair()
                    p.type = 'aircraft'
                    p.radius_of_influence = None
                    p.obs = obs.label
                    p.model = mod.label
                    p.model_vars = keys
                    p.obs_vars = obs_vars
                    p.filename = '{}_{}.nc'.format(p.obs, p.model)
                    p.obj = paired_data.set_index('time').to_xarray().expand_dims('x').transpose('time','x')
                    label = "{}_{}".format(p.obs, p.model)
                    self.paired[label] = p
                    # write_util.write_ncf(p.obj,p.filename) # write out to file
                
                # If mobile surface data or single ground site surface data
                elif obs.obs_type.lower() == 'mobile' or obs.obs_type.lower() == 'ground':
                    from .util.tools import mobile_and_ground_pair
                    # convert this to pandas dataframe unless already done because second time paired this obs
                    if not isinstance(obs.obj, pd.DataFrame):
                        obs.obj = obs.obj.to_dataframe()
                    
                    #drop any variables where coords NaN
                    obs.obj = obs.obj.reset_index().dropna(subset=['latitude','longitude']).set_index('time')
                    
                    # do the facy trick to convert to get something useful for MONET
                    # this converts to dimensions of x and y
                    # you may want to make pressure / msl a coordinate too
                    new_ds_obs = obs.obj.rename_axis('time_obs').reset_index().monet._df_to_da().set_coords(['time_obs'])
                    
                    #Nearest neighbor approach to find closest grid cell to each point.
                    ds_model = m.util.combinetool.combine_da_to_da(model_obj,new_ds_obs,merge=False)
                    #Interpolate based on time in the observations
                    ds_model = ds_model.interp(time=ds_model.time_obs.squeeze())
                    
                    paired_data = mobile_and_ground_pair(ds_model,obs.obj,keys+mod_vars)
                    print('After pairing: ', paired_data)
                    # this outputs as a pandas dataframe.  Convert this to xarray obj
                    p = pair()
                    if obs.obs_type.lower() == 'mobile':
                        p.type = 'mobile'
                    elif obs.obs_type.lower() == 'ground':
                        p.type = 'ground'
                    p.radius_of_influence = None
                    p.obs = obs.label
                    p.model = mod.label
                    p.model_vars = keys
                    p.obs_vars = obs_vars
                    p.filename = '{}_{}.nc'.format(p.obs, p.model)
                    p.obj = paired_data.set_index('time').to_xarray().expand_dims('x').transpose('time','x')
                    label = "{}_{}".format(p.obs, p.model)
                    self.paired[label] = p
                
                # TODO: add other network types / data types where (ie flight, satellite etc)
                # if sat_swath_clm (satellite l2 column products)
                elif obs.obs_type.lower() == 'sat_swath_clm':
                    
                    if obs.sat_type == 'omps_nm':
                        
                        from .util import satellite_utilities as sutil
                        
                        # necessary observation index things 
                        ## the along track coordinate dim sometimes needs to be time and other times an unassigned 'x'
                        if 'time' in obs.obj.dims:
                            obs.obj = obs.obj.sel(time=slice(self.start_time,self.end_time))
                            obs.obj = obs.obj.swap_dims({'time':'x'})
                        if mod.apply_ak == True:
                            model_obj = mod.obj[keys+['pres_pa_mid','surfpres_pa']]
                            
                            paired_data = sutil.omps_nm_pairing_apriori(model_obj,obs.obj,keys)
                        else:
                            model_obj = mod.obj[keys+['dp_pa']]
                            paired_data = sutil.omps_nm_pairing(model_obj,obs.obj,keys)

                        paired_data = paired_data.where((paired_data.o3vmr > 0))
                        p = pair()
                        p.type = obs.obs_type
                        p.obs = obs.label
                        p.model = mod.label
                        p.model_vars = keys
                        p.obs_vars = obs_vars
                        p.obj = paired_data 
                        label = '{}_{}'.format(p.obs,p.model)
                        self.paired[label] = p
                # if sat_grid_clm (satellite l3 column products)
                elif obs.obs_type.lower() == 'sat_grid_clm':
                    if len(keys) > 1: 
                        print('Caution: More than 1 variable is included in mapping keys.')
                        print('Pairing code is calculating a column for {}'.format(keys[0])) 
                    if obs.sat_type == 'omps_l3':
                        from .util import satellite_utilities as sutil
                        # trim obs array to only data within analysis window
                        obs_dat = obs.obj.sel(time=slice(self.start_time.date(),self.end_time.date()))#.copy()
                        mod_dat = mod.obj.sel(time=slice(self.start_time.date(),self.end_time.date()))
                        paired_obsgrid = sutil.omps_l3_daily_o3_pairing(mod_dat,obs_dat,keys[0])
                       
                        p = pair()
                        p.type = obs.obs_type
                        p.obs = obs.label
                        p.model = mod.label
                        p.model_vars = keys
                        p.obs_vars = obs_vars
                        p.obj = paired_obsgrid
                        label = '{}_{}'.format(p.obs,p.model)
                        self.paired[label] = p
                    elif obs.sat_type == 'mopitt_l3':
                        from .util import satellite_utilities as sutil
                        if mod.apply_ak: 
                            model_obj = mod.obj[keys+['pres_pa_mid']]
                            # trim to only data within analysis window, as averaging kernels can't be applied outside it
                            obs_dat = obs.obj.sel(time=slice(self.start_time.date(),self.end_time.date()))#.copy()
                            model_obj = model_obj.sel(time=slice(self.start_time.date(),self.end_time.date()))#.copy()
                            # interpolate model to observation, calculate column with averaging kernels applied
                            paired = sutil.mopitt_l3_pairing(model_obj,obs_dat,keys[0])
                            p = pair()
                            p.type = obs.obs_type
                            p.obs = obs.label
                            p.model = mod.label
                            p.model_vars = keys
                            p.model_vars[0] += '_column_model'
                            p.obs_vars = obs_vars
                            p.obj = paired
                            label ='{}_{}'.format(p.obs,p.model)
                            self.paired[label] = p
                        else:
                            print("Pairing without averaging kernel has not been enabled for this dataset")
    def concat_pairs(self):
        """Read and concatenate all observation and model time interval pair data,
        populating the :attr:`paired` dict.

        Returns
        -------
        None
        """
        pass
   
    ### TODO: Create the plotting driver (most complicated one)
    # def plotting(self):
    def plotting(self):
        """Cycle through all the plotting groups (e.g., plot_grp1) listed in 
        the input yaml file and create the plots.
        
        This routine loops over all the domains and
        model/obs pairs specified in the plotting group (``.control_dict['plots']``)
        for all the variables specified in the mapping dictionary listed in 
        :attr:`paired`.

        Creates plots stored in the file location specified by output_dir
        in the analysis section of the yaml file.

        Returns
        -------
        None
        """
        import matplotlib.pyplot as plt
        pair_keys = list(self.paired.keys())
<<<<<<< HEAD
        if self.paired[pair_keys[0]].type.lower() == 'pt_sfc':
            from .plots import surfplots as splots,savefig
            if self.debug: print('using surfplots')
        else:
            from .plots import satplots as splots,savefig
            if self.debug: print('using satplots')
=======
        if self.paired[pair_keys[0]].type.lower() in ['sat_grid_clm','sat_swath_clm']:
            from .plots import satplots as splots,savefig
        else: 
            from .plots import surfplots as splots, savefig
            from .plots import aircraftplots as airplots
>>>>>>> 22502cf4

        # Disable figure count warning
        initial_max_fig = plt.rcParams["figure.max_open_warning"]
        plt.rcParams["figure.max_open_warning"] = 0

        # first get the plotting dictionary from the yaml file
        plot_dict = self.control_dict['plots']
        # Calculate any items that do not need to recalculate each loop.
        startdatename = str(datetime.datetime.strftime(self.start_time, '%Y-%m-%d_%H'))
        enddatename = str(datetime.datetime.strftime(self.end_time, '%Y-%m-%d_%H'))
        # now we are going to loop through each plot_group (note we can have multiple plot groups)
        # a plot group can have
        #     1) a singular plot type
        #     2) multiple paired datasets or model datasets depending on the plot type
        #     3) kwargs for creating the figure ie size and marker (note the default for obs is 'x')

        # Loop through the plot_dict items
        for grp, grp_dict in plot_dict.items():
            
            # Read the interquartile_style argument (for vertprofile plot type) if it exists
            if grp_dict.get('type') == 'vertprofile':
                interquartile_style = grp_dict.get('data_proc', {}).get('interquartile_style', 'shading')
            else:
                interquartile_style = None

            pair_labels = grp_dict['data']
            # Get the plot type
            plot_type = grp_dict['type']

            #read-in special settings for multi-boxplot
            if plot_type == 'multi_boxplot':
                region_name = grp_dict['region_name'] 
                region_list = grp_dict['region_list']
                model_name_list = grp_dict['model_name_list']     
            

            # first get the observational obs labels
            pair1 = self.paired[list(self.paired.keys())[0]]
            obs_vars = pair1.obs_vars
            obs_type = pair1.type
            # loop through obs variables
            for obsvar in obs_vars:
                # Loop also over the domain types. So can easily create several overview and zoomed in plots.
                domain_types = grp_dict['domain_type']
                domain_names = grp_dict['domain_name']
                for domain in range(len(domain_types)):
                    domain_type = domain_types[domain]
                    domain_name = domain_names[domain]

                    # Then loop through each of the pairs to add to the plot.
                    for p_index, p_label in enumerate(pair_labels):
                        p = self.paired[p_label]
                        # find the pair model label that matches the obs var
                        index = p.obs_vars.index(obsvar)
                        modvar = p.model_vars[index]

                        # Adjust the modvar as done in pairing script, if the species name in obs and model are the same.
                        if obsvar == modvar:
                            modvar = modvar + '_new'
                            
                        # for pt_sfc data, convert to pandas dataframe, format, and trim
                        if obs_type in ["sat_swath_sfc", "sat_swath_clm", 
                                                                        "sat_grid_sfc", "sat_grid_clm", 
                                                                        "sat_swath_prof"]:
                             # convert index to time; setup for sat_swath_clm
                            
                            if 'time' not in p.obj.dims and obs_type == 'sat_swath_clm':
                                
                                pairdf_all = p.obj.swap_dims({'x':'time'})
                            # squash lat/lon dimensions into single dimension
                            ## 2024-03 MEB rechecking necessity of this.
                            #elif obs_type == 'sat_grid_clm':
                            #    pairdf_all = p.obj.stack(ll=['x','y'])
                            #    pairdf_all = pairdf_all.rename_dims({'ll':'y'})
                            else:
                                pairdf_all = p.obj
                            # Select only the analysis time window.
                            pairdf_all = pairdf_all.sel(time=slice(self.start_time,self.end_time))
                        else:
                            # convert to dataframe
                            pairdf_all = p.obj.to_dataframe(dim_order=["time", "x"])
                            # Select only the analysis time window.
                            pairdf_all = pairdf_all.loc[self.start_time : self.end_time]
                            
                        # Determine the default plotting colors.
                        if 'default_plot_kwargs' in grp_dict.keys():
                            if self.models[p.model].plot_kwargs is not None:
                                plot_dict = {**grp_dict['default_plot_kwargs'], **self.models[p.model].plot_kwargs}
                            else:
                                plot_dict = {**grp_dict['default_plot_kwargs'], **splots.calc_default_colors(p_index)}
                            obs_dict = grp_dict['default_plot_kwargs']
                        else:
                            if self.models[p.model].plot_kwargs is not None:
                                plot_dict = self.models[p.model].plot_kwargs.copy()
                            else:
                                plot_dict = splots.calc_default_colors(p_index).copy()
                            obs_dict = None

                        # Determine figure_kwargs and text_kwargs
                        if 'fig_kwargs' in grp_dict.keys():
                            fig_dict = grp_dict['fig_kwargs']
                        else:
                            fig_dict = None
                        if 'text_kwargs' in grp_dict.keys():
                            text_dict = grp_dict['text_kwargs']
                        else:
                            text_dict = None

                        # Read in some plotting specifications stored with observations.
                        if self.obs[p.obs].variable_dict is not None:
                            if obsvar in self.obs[p.obs].variable_dict.keys():
                                obs_plot_dict = self.obs[p.obs].variable_dict[obsvar].copy()
                            else:
                                obs_plot_dict = {}
                        else:
                            obs_plot_dict = {}

                        # Specify ylabel if noted in yaml file.
                        if 'ylabel_plot' in obs_plot_dict.keys():
                            use_ylabel = obs_plot_dict['ylabel_plot']
                        else:
                            use_ylabel = None

                        # Determine if set axis values or use defaults
                        if grp_dict['data_proc']['set_axis'] == True:
                            if obs_plot_dict:  # Is not null
                                set_yaxis = True
                            else:
                                print('Warning: variables dict for ' + obsvar + ' not provided, so defaults used')
                                set_yaxis = False
                        else:
                            set_yaxis = False

                        # Determine to calculate mean values or percentile
                        if 'percentile_opt' in obs_plot_dict.keys():
                            use_percentile = obs_plot_dict['percentile_opt']
                        else:
                            use_percentile = None

                        

                        # Determine outname
                        outname = "{}.{}.{}.{}.{}.{}.{}".format(grp, plot_type, obsvar, startdatename, enddatename, domain_type, domain_name)

                        # Query selected points if applicable
                        if domain_type != 'all':
                            pairdf_all.query(domain_type + ' == ' + '"' + domain_name + '"', inplace=True)
                        
                        # Query with filter options
                        if 'filter_dict' in grp_dict['data_proc'] and 'filter_string' in grp_dict['data_proc']:
                            raise Exception("""For plot group: {}, only one of filter_dict and filter_string can be specified.""".format(grp))
                        elif 'filter_dict' in grp_dict['data_proc']:
                            filter_dict = grp_dict['data_proc']['filter_dict']
                            for column in filter_dict.keys():
                                filter_vals = filter_dict[column]['value']
                                filter_op = filter_dict[column]['oper']
                                if filter_op == 'isin':
                                    pairdf_all.query(f'{column} == {filter_vals}', inplace=True)
                                elif filter_op == 'isnotin':
                                    pairdf_all.query(f'{column} != {filter_vals}', inplace=True)
                                else:
                                    pairdf_all.query(f'{column} {filter_op} {filter_vals}', inplace=True)
                        elif 'filter_string' in grp_dict['data_proc']:
                            pairdf_all.query(grp_dict['data_proc']['filter_string'], inplace=True)

                        # Drop sites with greater than X percent NAN values
                        if 'rem_obs_by_nan_pct' in grp_dict['data_proc']:
                            grp_var = grp_dict['data_proc']['rem_obs_by_nan_pct']['group_var']
                            pct_cutoff = grp_dict['data_proc']['rem_obs_by_nan_pct']['pct_cutoff']
                            
                            if grp_dict['data_proc']['rem_obs_by_nan_pct']['times'] == 'hourly':
                                # Select only hours at the hour
                                hourly_pairdf_all = pairdf_all.reset_index().loc[pairdf_all.reset_index()['time'].dt.minute==0,:]
                                
                                # calculate total obs count, obs count with nan removed, and nan percent for each group
                                grp_fullcount = hourly_pairdf_all[[grp_var,obsvar]].groupby(grp_var).size().rename({0:obsvar})
                                grp_nonan_count = hourly_pairdf_all[[grp_var,obsvar]].groupby(grp_var).count() # counts only non NA values    
                            else: 
                                # calculate total obs count, obs count with nan removed, and nan percent for each group
                                grp_fullcount = pairdf_all[[grp_var,obsvar]].groupby(grp_var).size().rename({0:obsvar})
                                grp_nonan_count = pairdf_all[[grp_var,obsvar]].groupby(grp_var).count() # counts only non NA values  
                                
                            grp_pct_nan = 100 - grp_nonan_count.div(grp_fullcount,axis=0)*100

                            # make list of sites meeting condition and select paired data by this by this
                            grp_select = grp_pct_nan.query(obsvar + ' < ' + str(pct_cutoff)).reset_index()
                            pairdf_all = pairdf_all.loc[pairdf_all[grp_var].isin(grp_select[grp_var].values)]

                        # Drop NaNs if using pandas 
                        if obs_type in ['pt_sfc','aircraft','mobile','ground']:
                            if grp_dict['data_proc']['rem_obs_nan'] == True:
                                # I removed drop=True in reset_index in order to keep 'time' as a column.
                                pairdf = pairdf_all.reset_index().dropna(subset=[modvar, obsvar])
                            else:
                                pairdf = pairdf_all.reset_index().dropna(subset=[modvar])
                        elif obs_type in  ["sat_swath_sfc", "sat_swath_clm", 
                                                                        "sat_grid_sfc", "sat_grid_clm", 
                                                                        "sat_swath_prof"]: 
                            # xarray doesn't need nan drop because its math operations seem to ignore nans
                            pairdf = pairdf_all
                        else:
                            print('Warning: set rem_obs_nan = True for regulatory metrics') 
                            pairdf = pairdf_all.reset_index().dropna(subset=[modvar])

                        # JianHe: do we need provide a warning if pairdf is empty (no valid obsdata) for specific subdomain?
                        # MEB: pairdf.empty fails for data left in xarray format. isnull format works.
                        if pairdf[obsvar].isnull().all():
                            print('Warning: no valid obs found for '+domain_name)
                            continue

                        # JianHe: Determine if calculate regulatory values
                        cal_reg = obs_plot_dict.get('regulatory', False)

                        if cal_reg:
                            # Reset use_ylabel for regulatory calculations
                            if 'ylabel_reg_plot' in obs_plot_dict.keys():
                                use_ylabel = obs_plot_dict['ylabel_reg_plot']
                            else:
                                use_ylabel = None

                            df2 = (
                                pairdf.copy()
                                .groupby("siteid")
                                .resample('H', on='time_local')
                                .mean()
                                .reset_index()
                            )

                            if obsvar == 'PM2.5':  
                                pairdf_reg = splots.make_24hr_regulatory(df2,[obsvar,modvar]).rename(index=str,columns={obsvar+'_y':obsvar+'_reg',modvar+'_y':modvar+'_reg'})
                            elif obsvar == 'OZONE':
                                pairdf_reg = splots.make_8hr_regulatory(df2,[obsvar,modvar]).rename(index=str,columns={obsvar+'_y':obsvar+'_reg',modvar+'_y':modvar+'_reg'})
                            else:
                                print('Warning: no regulatory calculations found for ' + obsvar + '. Skipping plot.')
                                del df2
                                continue
                            del df2
                            if len(pairdf_reg[obsvar+'_reg']) == 0:
                                print('No valid data for '+obsvar+'_reg. Skipping plot.')
                                continue
                            else:
                                # Reset outname for regulatory options
                                outname = "{}.{}.{}.{}.{}.{}.{}".format(grp, plot_type, obsvar+'_reg', startdatename, enddatename, domain_type, domain_name)
                        else:
                            pairdf_reg = None

                        if plot_type.lower() == 'spatial_bias': 
                            if use_percentile is None:
                                outname = outname+'.mean'
                            else:
                                outname = outname+'.p'+'{:02d}'.format(use_percentile) 

                        if self.output_dir is not None:
                            outname = self.output_dir + '/' + outname  # Extra / just in case.

                        # Types of plots
                        if plot_type.lower() == 'timeseries':
                            if set_yaxis == True:
                                if all(k in obs_plot_dict for k in ('vmin_plot', 'vmax_plot')):
                                    vmin = obs_plot_dict['vmin_plot']
                                    vmax = obs_plot_dict['vmax_plot']
                                else:
                                    print('Warning: vmin_plot and vmax_plot not specified for ' + obsvar + ', so default used.')
                                    vmin = None
                                    vmax = None
                            else:
                                vmin = None
                                vmax = None
<<<<<<< HEAD
                            # Select time to use as index. 
                            # 2024-03-01 MEB needs to only apply if pandas. fails for xarray
                            if obs_type == 'pt_sfc':
                                pairdf = pairdf.set_index(grp_dict['data_proc']['ts_select_time'])
                            # Specify ts_avg_window if noted in yaml file. 
=======
                            # Select time to use as index.
                            pairdf = pairdf.set_index(grp_dict['data_proc']['ts_select_time'])
                            # Specify ts_avg_window if noted in yaml file. #qzr++
>>>>>>> 22502cf4
                            if 'ts_avg_window' in grp_dict['data_proc'].keys():
                                a_w = grp_dict['data_proc']['ts_avg_window']
                            else:
                                a_w = None

                            #Steps needed to subset paired df if secondary y-axis (altitude_variable) limits are provided, 
                            #ELSE: make_timeseries from surfaceplots.py plots the whole df by default
                            #Edit below to accomodate 'ground' or 'mobile' where altitude_yax2 is not needed for timeseries
                            altitude_yax2 = grp_dict['data_proc'].get('altitude_yax2', {})

                            # Extract vmin_y2 and vmax_y2 from filter_dict
                            # Check if 'filter_dict' exists and 'altitude' is a key in filter_criteria
                            # Extract vmin_y2 and vmax_y2 from filter_dict
                            #Better structure for filter_dict (min and max secondary axis) to be optional below
                            filter_criteria = (
                                altitude_yax2.get('filter_dict', None)
                                if isinstance(altitude_yax2, dict)
                                else None
                            )
                            
                            
                            if filter_criteria and 'altitude' in filter_criteria:
                                vmin_y2, vmax_y2 = filter_criteria['altitude']['value']
                            elif filter_criteria is None:
                                if 'altitude' in pairdf.columns:
                                    vmin_y2 = pairdf['altitude'].min()
                                    vmax_y2 = pairdf['altitude'].max()
                                else:
                                    vmin_y2 = vmax_y2 = None
                            else:
                                vmin_y2 = vmax_y2 = None
                            
                                
                            # Check if filter_criteria exists and is not None (Subset the data based on filter criteria if provided)
                            if filter_criteria:
                                for column, condition in filter_criteria.items():
                                    operation = condition['oper']
                                    value = condition['value']
                                    
                                    if operation == "between" and isinstance(value, list) and len(value) == 2:
                                        pairdf = pairdf[pairdf[column].between(vmin_y2, vmax_y2)]
                            
                            # Now proceed wit plotting, call the make_timeseries function with the subsetted pairdf (if vmin2 and vmax2 are not nOne) otherwise whole df                                 
                            if p_index == 0:
                                # First plot the observations.
                                ax = splots.make_timeseries(
                                    pairdf,
                                    pairdf_reg,
                                    column=obsvar,
                                    label=p.obs,
                                    avg_window=a_w,
                                    ylabel=use_ylabel,
                                    vmin=vmin,
                                    vmax=vmax,
                                    domain_type=domain_type,
                                    domain_name=domain_name,
                                    plot_dict=obs_dict,
                                    fig_dict=fig_dict,
                                    text_dict=text_dict,
                                    debug=self.debug
                                )
                            # For all p_index plot the model.
                            ax = splots.make_timeseries(
                                pairdf,
                                pairdf_reg,
                                column=modvar,
                                label=p.model,
                                ax=ax,
                                avg_window=a_w,
                                ylabel=use_ylabel,
                                vmin=vmin,
                                vmax=vmax,
                                domain_type=domain_type,
                                domain_name=domain_name,
                                plot_dict=plot_dict,
                                text_dict=text_dict,
                                debug=self.debug
                            )

                            # Extract text_kwargs from the appropriate plot group
                            text_kwargs = grp_dict.get('text_kwargs', {'fontsize': 20})  # Default to fontsize 20 if not defined                            

                            # At the end save the plot.
                            if p_index == len(pair_labels) - 1:
                                # Adding Altitude variable as secondary y-axis to timeseries (for, model vs aircraft) qzr++
                                if 'altitude_yax2' in grp_dict['data_proc'] and 'altitude_variable' in grp_dict['data_proc']['altitude_yax2']:
                                    altitude_yax2 = grp_dict['data_proc']['altitude_yax2']
                                    ax = airplots.add_yax2_altitude(ax, pairdf, altitude_yax2, text_kwargs, vmin_y2, vmax_y2)
                                savefig(outname + '.png', logo_height=150)
                                del (ax, fig_dict, plot_dict, text_dict, obs_dict, obs_plot_dict)  # Clear axis for next plot.
                                
                            # At the end save the plot.
                            ##if p_index == len(pair_labels) - 1:
                                #Adding Altitude variable as secondary y-axis to timeseries (for, model vs aircraft) qzr++
                                
                                #Older approach without 'altitude_yax2' control list in YAML now commented out
                                ##if grp_dict['data_proc'].get('altitude_variable'):
                                  ##  altitude_variable = grp_dict['data_proc']['altitude_variable']
                                  ##  altitude_ticks = grp_dict['data_proc'].get('altitude_ticks', 1000)  # Get altitude tick interval from YAML or default to 1000
                                  ##  ax = airplots.add_yax2_altitude(ax, pairdf, altitude_variable, altitude_ticks, text_kwargs)
                                ##savefig(outname + '.png', logo_height=150)
                                ##del (ax, fig_dict, plot_dict, text_dict, obs_dict, obs_plot_dict) #Clear axis for next plot.
                                
                        #qzr++ Added vertprofile plotype for aircraft vs model comparisons         
                        elif plot_type.lower() == 'vertprofile':
                            if set_yaxis == True:
                                if all(k in obs_plot_dict for k in ('vmin_plot', 'vmax_plot')):
                                    vmin = obs_plot_dict['vmin_plot']
                                    vmax = obs_plot_dict['vmax_plot']
                                else:
                                    print('Warning: vmin_plot and vmax_plot not specified for ' + obsvar + ', so default used.')
                                    vmin = None
                                    vmax = None
                            else:
                                vmin = None
                                vmax = None
                            # Select altitude variable from the .yaml file
                            altitude_variable = grp_dict['altitude_variable']
                            # Define the bins for binning the altitude
                            bins = grp_dict['vertprofile_bins']
                            if p_index == 0:
                                # First plot the observations.
                                ax = airplots.make_vertprofile(
                                    pairdf,
                                    column=obsvar,
                                    label=p.obs,
                                    bins=bins,
                                    altitude_variable=altitude_variable,
                                    ylabel=use_ylabel,
                                    vmin=vmin,
                                    vmax=vmax,
                                    domain_type=domain_type,
                                    domain_name=domain_name,
                                    plot_dict=obs_dict,
                                    fig_dict=fig_dict,
                                    text_dict=text_dict,
                                    debug=self.debug,
                                    interquartile_style=interquartile_style 
                            )
                            
                            # For all p_index plot the model.
                            ax = airplots.make_vertprofile(
                                pairdf,
                                column=modvar,
                                label=p.model,
                                ax=ax,
                                bins=bins,
                                altitude_variable=altitude_variable,
                                ylabel=use_ylabel,
                                vmin=vmin,
                                vmax=vmax,
                                domain_type=domain_type,
                                domain_name=domain_name,
                                plot_dict=plot_dict,
                                text_dict=text_dict,
                                debug=self.debug,
                                interquartile_style=interquartile_style 
                            )
                            
                            
                            # At the end save the plot.
                            if p_index == len(pair_labels) - 1:
                                savefig(outname + '.png', logo_height=150)
                                del (ax, fig_dict, plot_dict, text_dict, obs_dict, obs_plot_dict) # Clear axis for next plot.

                        
                        elif plot_type.lower() == 'violin':
                            if set_yaxis:
                                if all(k in obs_plot_dict for k in ('vmin_plot', 'vmax_plot')):
                                    vmin = obs_plot_dict['vmin_plot']
                                    vmax = obs_plot_dict['vmax_plot']
                                else:
                                    print('Warning: vmin_plot and vmax_plot not specified for ' + obsvar + ', so default used.')
                                    vmin = None
                                    vmax = None
                            else:
                                vmin = None
                                vmax = None
                            
                            # Initialize the combined DataFrame for violin plots and labels/colors list
                            if p_index == 0:
                                comb_violin = pd.DataFrame()
                                label_violin = []

                                                       
                            # Define a default color for observations
                            default_obs_color = 'gray'  # Default color for observations
                            
                            # Inside your loop for processing each pair
                            obs_label = p.obs
                            model_label = p.model
                            
                            # Retrieve plot_kwargs for observation
                            if hasattr(self.obs[p.obs], 'plot_kwargs') and self.obs[p.obs].plot_kwargs is not None:
                                obs_dict = self.obs[p.obs].plot_kwargs
                            else:
                                obs_dict = {'color': default_obs_color}
                            
                            # Retrieve plot_kwargs for the model
                            model_dict = self.models[p.model].plot_kwargs if self.models[p.model].plot_kwargs is not None else {'color': 'blue'} # Fallback color for models, in case it's missing
                            
                            # Call calculate_violin for observation data
                            if p_index ==0:
                                comb_violin, label_violin = airplots.calculate_violin(
                                    df=pairdf,
                                    column=obsvar,
                                    label=obs_label,
                                    plot_dict=obs_dict,
                                    comb_violin=comb_violin,
                                    label_violin=label_violin
                                )
                            
                            # Call calculate_violin for model data
                            comb_violin, label_violin = airplots.calculate_violin(
                                df=pairdf,
                                column=modvar,
                                label=model_label,
                                plot_dict=model_dict,
                                comb_violin=comb_violin,
                                label_violin=label_violin
                            )

                            
                            # For the last pair, create the violin plot
                            if p_index == len(pair_labels) - 1:
                                airplots.make_violin_plot(
                                    comb_violin=comb_violin,
                                    label_violin=label_violin,
                                    ylabel=use_ylabel,
                                    vmin=vmin,
                                    vmax=vmax,
                                    outname=outname,
                                    domain_type=domain_type,
                                    domain_name=domain_name,
                                    fig_dict=fig_dict,
                                    text_dict=text_dict,
                                    debug=self.debug
                                )
                            
                            # Clear the variables for the next plot if needed
                            if p_index == len(pair_labels) - 1:
                                del (comb_violin, label_violin, fig_dict, plot_dict, text_dict, obs_dict, obs_plot_dict)

                        

                        elif plot_type.lower() == 'scatter_density':
                            scatter_density_config = grp_dict

                            
                            # Extract relevant parameters from the configuration
                            color_map = scatter_density_config.get('color_map', 'viridis')
                            fill = scatter_density_config.get('fill', False)
                            print(f"Value of fill after reading from scatter_density_config: {fill}") #Debugging

                            
                            vmin_x = scatter_density_config.get('vmin_x', None)
                            vmax_x = scatter_density_config.get('vmax_x', None)
                            vmin_y = scatter_density_config.get('vmin_y', None)
                            vmax_y = scatter_density_config.get('vmax_y', None)
                                                    
                            # Accessing the correct model and observation configuration/labels/variables
                            model_label = p.model
                            obs_label = p.obs
                            
                            try:
                                mapping = self.control_dict['model'][model_label]['mapping'][obs_label]
                            except KeyError:
                                print(f"Error: Mapping not found for model label '{model_label}' with observation label '{obs_label}' in scatter_density plot")
                                continue  # Skip this iteration if mapping is not found
                            
                            obs_config = self.control_dict['obs'][obs_label]['variables'] # Accessing the correct observation configuration

                            
                            # Extract ylabel_plot for units extraction
                            ylabel_plot = obs_config.get(obsvar, {}).get('ylabel_plot', f"{obsvar} (units)")
                            title = ylabel_plot
                            units = ylabel_plot[ylabel_plot.find("(")+1 : ylabel_plot.find(")")]
                            xlabel = f"Model {modvar} ({units})"
                            ylabel = f"Observation {obsvar} ({units})"

                            

                            
                            # Exclude keys from kwargs that are being passed explicitly
                            excluded_keys = ['color_map', 'fill', 'vmin_x', 'vmax_x', 'vmin_y', 'vmax_y', 'xlabel', 'ylabel', 'title', 'data']
                            kwargs = {key: value for key, value in scatter_density_config.items() if key not in excluded_keys}
                            if 'shade_lowest' in kwargs:
                                kwargs['thresh'] = 0
                                del kwargs['shade_lowest']



                            
                            # Create the scatter density plot
                            print(f"Processing scatter density plot for model '{model_label}' and observation '{obs_label}'...")
                            ax = airplots.make_scatter_density_plot(
                                pairdf,
                                mod_var=modvar,
                                obs_var=obsvar,
                                color_map=color_map,
                                xlabel=xlabel,
                                ylabel=ylabel,
                                title=title,
                                fill=fill,
                                vmin_x=vmin_x,
                                vmax_x=vmax_x,
                                vmin_y=vmin_y,
                                vmax_y=vmax_y,
                                **kwargs                            
                            )

                            # Save the scatter density plot for the current pair immediately
                            outname_pair = f"{outname}_{obs_label}_vs_{model_label}.png"
                            print(f"Saving scatter density plot to {outname_pair}...")  # Debugging print statement
                            plt.savefig(outname_pair)
                            plt.close()  # Close the current figure
                            
                        elif plot_type.lower() == 'boxplot':
                            if set_yaxis == True:
                                if all(k in obs_plot_dict for k in ('vmin_plot', 'vmax_plot')):
                                    vmin = obs_plot_dict['vmin_plot']
                                    vmax = obs_plot_dict['vmax_plot']
                                else:
                                    print('Warning: vmin_plot and vmax_plot not specified for ' + obsvar + ', so default used.')
                                    vmin = None
                                    vmax = None
                            else:
                                vmin = None
                                vmax = None
                            # First for p_index = 0 create the obs box plot data array.
                            if p_index == 0:
                                comb_bx, label_bx = splots.calculate_boxplot(pairdf, pairdf_reg, column=obsvar,   
                                                                                       label=p.obs, plot_dict=obs_dict)
                            # Then add the models to this dataarray.
                            comb_bx, label_bx = splots.calculate_boxplot(pairdf, pairdf_reg, column=modvar, label=p.model,  
                                                                                    plot_dict=plot_dict, comb_bx=comb_bx,
                                                                                    label_bx=label_bx)
                            # For the last p_index make the plot.
                            if p_index == len(pair_labels) - 1:
                                splots.make_boxplot(
                                    comb_bx,
                                    label_bx,
                                    ylabel=use_ylabel,
                                    vmin=vmin,
                                    vmax=vmax,
                                    outname=outname,
                                    domain_type=domain_type,
                                    domain_name=domain_name,
                                    plot_dict=obs_dict,
                                    fig_dict=fig_dict,
                                    text_dict=text_dict,
                                    debug=self.debug
                                )
                                #Clear info for next plot.
                                del (comb_bx, label_bx, fig_dict, plot_dict, text_dict, obs_dict, obs_plot_dict)   
                        
                        elif plot_type.lower() == 'multi_boxplot':
                            if set_yaxis == True:
                                if all(k in obs_plot_dict for k in ('vmin_plot', 'vmax_plot')):
                                    vmin = obs_plot_dict['vmin_plot']
                                    vmax = obs_plot_dict['vmax_plot']
                                else:
                                    print('Warning: vmin_plot and vmax_plot not specified for ' + obsvar + ', so default used.')
                                    vmin = None
                                    vmax = None
                            else:
                                vmin = None
                                vmax = None
                            # First for p_index = 0 create the obs box plot data array.
                            if p_index == 0:
                                comb_bx, label_bx,region_bx = splots.calculate_multi_boxplot(pairdf, pairdf_reg,region_name=region_name, column=obsvar, 
                                                                             label=p.obs, plot_dict=obs_dict)
                            # Then add the models to this dataarray.
                            comb_bx, label_bx,region_bx = splots.calculate_multi_boxplot(pairdf, pairdf_reg, region_name= region_name,column=modvar, label=p.model,   
                                                                         plot_dict=plot_dict, comb_bx=comb_bx,
                                                                         label_bx=label_bx)

                            # For the last p_index make the plot.
                            if p_index == len(pair_labels) - 1:
                             
                                splots.make_multi_boxplot(
                                    comb_bx,
                                    label_bx,
                                    region_bx,  
                                    region_list = region_list,
                                    model_name_list=model_name_list,
                                    ylabel=use_ylabel,
                                    vmin=vmin,
                                    vmax=vmax,
                                    outname=outname,
                                    domain_type=domain_type,
                                    domain_name=domain_name,
                                    plot_dict=obs_dict,
                                    fig_dict=fig_dict,
                                    text_dict=text_dict,
                                    debug=self.debug
                                )
                                #Clear info for next plot.
                                del (comb_bx, label_bx,region_bx, fig_dict, plot_dict, text_dict, obs_dict, obs_plot_dict) 

                        elif plot_type.lower() == 'taylor':
                            if set_yaxis == True:
                                if 'ty_scale' in obs_plot_dict.keys():
                                    ty_scale = obs_plot_dict['ty_scale']
                                else:
                                    print('Warning: ty_scale not specified for ' + obsvar + ', so default used.')
                                    ty_scale = 1.5  # Use default
                            else:
                                ty_scale = 1.5  # Use default
                            if p_index == 0:
                                # Plot initial obs/model
                                dia = splots.make_taylor(
                                    pairdf,
                                    pairdf_reg,
                                    column_o=obsvar,
                                    label_o=p.obs,
                                    column_m=modvar,
                                    label_m=p.model,
                                    ylabel=use_ylabel,
                                    ty_scale=ty_scale,
                                    domain_type=domain_type,
                                    domain_name=domain_name,
                                    plot_dict=plot_dict,
                                    fig_dict=fig_dict,
                                    text_dict=text_dict,
                                    debug=self.debug
                                )
                            else:
                                # For the rest, plot on top of dia
                                dia = splots.make_taylor(
                                    pairdf,
                                    pairdf_reg,
                                    column_o=obsvar,
                                    label_o=p.obs,
                                    column_m=modvar,
                                    label_m=p.model,
                                    dia=dia,
                                    ylabel=use_ylabel,
                                    ty_scale=ty_scale,
                                    domain_type=domain_type,
                                    domain_name=domain_name,
                                    plot_dict=plot_dict,
                                    text_dict=text_dict,
                                    debug=self.debug
                                )
                            # At the end save the plot.
                            if p_index == len(pair_labels) - 1:
                                savefig(outname + '.png', logo_height=70)
                                del (dia, fig_dict, plot_dict, text_dict, obs_dict, obs_plot_dict) #Clear info for next plot.
                       

                        
                        
                        elif plot_type.lower() == 'spatial_bias':
                            if set_yaxis == True:
                                if 'vdiff_plot' in obs_plot_dict.keys():
                                    vdiff = obs_plot_dict['vdiff_plot']
                                else:
                                    print('Warning: vdiff_plot not specified for ' + obsvar + ', so default used.')
                                    vdiff = None
                            else:
                                vdiff = None
                            # p_label needs to be added to the outname for this plot
                            outname = "{}.{}".format(outname, p_label)
                            splots.make_spatial_bias(
                                pairdf,
                                pairdf_reg,
                                column_o=obsvar,
                                label_o=p.obs,
                                column_m=modvar,
                                label_m=p.model,
                                ylabel=use_ylabel,
                                ptile=use_percentile,
                                vdiff=vdiff,
                                outname=outname,
                                domain_type=domain_type,
                                domain_name=domain_name,
                                fig_dict=fig_dict,
                                text_dict=text_dict,
                                debug=self.debug
                            )
                        elif plot_type.lower() == 'gridded_spatial_bias':
                            splots.make_spatial_bias_gridded(
                                p.obj,
                                column_o=obsvar,
                                label_o=p.obs,
                                column_m=modvar,
                                label_m=p.model,
                                ylabel=use_ylabel,
                                #vdiff=vdiff,
                                outname=outname,
                                domain_type=domain_type,
                                domain_name=domain_name,
                                fig_dict=fig_dict,
                                text_dict=text_dict,
                                debug=self.debug
                                )    
                            del (fig_dict, plot_dict, text_dict, obs_dict, obs_plot_dict) #Clear info for next plot.
                        elif plot_type.lower() == 'spatial_bias_exceedance':
                            if cal_reg:
                                if set_yaxis == True:
                                    if 'vdiff_reg_plot' in obs_plot_dict.keys():
                                        vdiff = obs_plot_dict['vdiff_reg_plot']
                                    else:
                                        print('Warning: vdiff_reg_plot not specified for ' + obsvar + ', so default used.')
                                        vdiff = None
                                else:
                                    vdiff = None

                                # p_label needs to be added to the outname for this plot
                                outname = "{}.{}".format(outname, p_label)
                                splots.make_spatial_bias_exceedance(
                                    pairdf_reg,
                                    column_o=obsvar+'_reg',
                                    label_o=p.obs,
                                    column_m=modvar+'_reg',
                                    label_m=p.model,
                                    ylabel=use_ylabel,
                                    vdiff=vdiff,
                                    outname=outname,
                                    domain_type=domain_type,
                                    domain_name=domain_name,
                                    fig_dict=fig_dict,
                                    text_dict=text_dict,
                                    debug=self.debug
                                )
                                del (fig_dict, plot_dict, text_dict, obs_dict, obs_plot_dict) #Clear info for next plot.
                            else:
                                print('Warning: spatial_bias_exceedance plot only works when regulatory=True.')
                        # JianHe: need updates to include regulatory option for overlay plots
                        elif plot_type.lower() == 'spatial_overlay':
                            if set_yaxis == True:
                                if all(k in obs_plot_dict for k in ('vmin_plot', 'vmax_plot', 'nlevels_plot')):
                                    vmin = obs_plot_dict['vmin_plot']
                                    vmax = obs_plot_dict['vmax_plot']
                                    nlevels = obs_plot_dict['nlevels_plot']
                                elif all(k in obs_plot_dict for k in ('vmin_plot', 'vmax_plot')):
                                    vmin = obs_plot_dict['vmin_plot']
                                    vmax = obs_plot_dict['vmax_plot']
                                    nlevels = None
                                else:
                                    print('Warning: vmin_plot and vmax_plot not specified for ' + obsvar + ', so default used.')
                                    vmin = None
                                    vmax = None
                                    nlevels = None
                            else:
                                vmin = None
                                vmax = None
                                nlevels = None
                            #Check if z dim is larger than 1. If so select, the first level as all models read through 
                            #MONETIO will be reordered such that the first level is the level nearest to the surface.
                            # Create model slice and select time window for spatial plots
                            try:
                                self.models[p.model].obj.sizes['z']
                                if self.models[p.model].obj.sizes['z'] > 1: #Select only surface values.
                                    vmodel = self.models[p.model].obj.isel(z=0).expand_dims('z',axis=1).loc[
                                        dict(time=slice(self.start_time, self.end_time))] 
                                else:
                                    vmodel = self.models[p.model].obj.loc[dict(time=slice(self.start_time, self.end_time))]
                            except KeyError as e:
                                raise Exception("MONET requires an altitude dimension named 'z'") from e

                            # Determine proj to use for spatial plots
                            proj = splots.map_projection(self.models[p.model])
                            # p_label needs to be added to the outname for this plot
                            outname = "{}.{}".format(outname, p_label)
                            # For just the spatial overlay plot, you do not use the model data from the pair file
                            # So get the variable name again since pairing one could be _new.
                            # JianHe: only make overplay plots for non-regulatory variables for now
                            if not cal_reg:
                                splots.make_spatial_overlay(
                                    pairdf,
                                    vmodel,
                                    column_o=obsvar,
                                    label_o=p.obs,
                                    column_m=p.model_vars[index],
                                    label_m=p.model,
                                    ylabel=use_ylabel,
                                    vmin=vmin,
                                    vmax=vmax,
                                    nlevels=nlevels,
                                    proj=proj,
                                    outname=outname,
                                    domain_type=domain_type,
                                    domain_name=domain_name,
                                    fig_dict=fig_dict,
                                    text_dict=text_dict,
                                    debug=self.debug
                                )
                            else:
                                print('Warning: Spatial overlay plots are not available yet for regulatory metrics.')

                            del (fig_dict, plot_dict, text_dict, obs_dict, obs_plot_dict) #Clear info for next plot.

        # Restore figure count warning
        plt.rcParams["figure.max_open_warning"] = initial_max_fig

    def stats(self):
        """Calculate statistics specified in the input yaml file.
        
        This routine  loops over all the domains and model/obs pairs for all the variables 
        specified in the mapping dictionary listed in :attr:`paired`.
        
        Creates a csv file storing the statistics and optionally a figure 
        visualizing the table.

        Returns
        -------
        None
        """
        from .stats import proc_stats as proc_stats
        from .plots import surfplots as splots

        # first get the stats dictionary from the yaml file
        stat_dict = self.control_dict['stats']
        # Calculate general items
        startdatename = str(datetime.datetime.strftime(self.start_time, '%Y-%m-%d_%H'))
        enddatename = str(datetime.datetime.strftime(self.end_time, '%Y-%m-%d_%H'))
        stat_list = stat_dict['stat_list']
        # Determine stat_grp full name
        stat_fullname_ns = proc_stats.produce_stat_dict(stat_list=stat_list, spaces=False)
        stat_fullname_s = proc_stats.produce_stat_dict(stat_list=stat_list, spaces=True)
        pair_labels = stat_dict['data']

        # Determine rounding
        if 'round_output' in stat_dict.keys():
            round_output = stat_dict['round_output']
        else:
            round_output = 3

        # Then loop over all the observations
        # first get the observational obs labels
        pair1 = self.paired[list(self.paired.keys())[0]]
        obs_vars = pair1.obs_vars
        for obsvar in obs_vars:
            # Read in some plotting specifications stored with observations.
            if self.obs[pair1.obs].variable_dict is not None:
                if obsvar in self.obs[pair1.obs].variable_dict.keys():
                    obs_plot_dict = self.obs[pair1.obs].variable_dict[obsvar]
                else:
                    obs_plot_dict = {}
            else:
                obs_plot_dict = {}

            # JianHe: Determine if calculate regulatory values
            cal_reg = obs_plot_dict.get('regulatory', False)

            # Next loop over all of the domains.
            # Loop also over the domain types.
            domain_types = stat_dict['domain_type']
            domain_names = stat_dict['domain_name']
            for domain in range(len(domain_types)):
                domain_type = domain_types[domain]
                domain_name = domain_names[domain]

                # The tables and text files will be output at this step in loop.
                # Create an empty pandas dataarray.
                df_o_d = pd.DataFrame()
                # Determine outname
                if cal_reg:
                    outname = "{}.{}.{}.{}.{}.{}".format('stats', obsvar+'_reg', domain_type, domain_name, startdatename, enddatename)
                else:
                    outname = "{}.{}.{}.{}.{}.{}".format('stats', obsvar, domain_type, domain_name, startdatename, enddatename)

                # Determine plotting kwargs
                if 'output_table_kwargs' in stat_dict.keys():
                    out_table_kwargs = stat_dict['output_table_kwargs']
                else:
                    out_table_kwargs = None

                # Add Stat ID and FullName to pandas dictionary.
                df_o_d['Stat_ID'] = stat_list
                df_o_d['Stat_FullName'] = stat_fullname_ns

                # Specify title for stat plots. 
                if cal_reg:
                    if 'ylabel_reg_plot' in obs_plot_dict.keys():
                        title = obs_plot_dict['ylabel_reg_plot'] + ': ' + domain_type + ' ' + domain_name
                    else:
                        title = obsvar + '_reg: ' + domain_type + ' ' + domain_name
                else:
                    if 'ylabel_plot' in obs_plot_dict.keys():
                        title = obs_plot_dict['ylabel_plot'] + ': ' + domain_type + ' ' + domain_name
                    else:
                        title = obsvar + ': ' + domain_type + ' ' + domain_name

                # Finally Loop through each of the pairs
                for p_label in pair_labels:
                    p = self.paired[p_label]
                    # Create an empty list to store the stat_var
                    p_stat_list = []

                    # Loop through each of the stats
                    for stat_grp in stat_list:

                        # find the pair model label that matches the obs var
                        index = p.obs_vars.index(obsvar)
                        modvar = p.model_vars[index]

                        # Adjust the modvar as done in pairing script, if the species name in obs and model are the same.
                        if obsvar == modvar:
                            modvar = modvar + '_new'

                        # convert to dataframe
                        pairdf_all = p.obj.to_dataframe(dim_order=["time", "x"])

                        # Select only the analysis time window.
                        pairdf_all = pairdf_all.loc[self.start_time : self.end_time]

                        # Query selected points if applicable
                        if domain_type != 'all':
                            pairdf_all.query(domain_type + ' == ' + '"' + domain_name + '"', inplace=True)
                        
                        # Query with filter options
                        if 'data_proc' in stat_dict:
                            if 'filter_dict' in stat_dict['data_proc'] and 'filter_string' in stat_dict['data_proc']:
                                raise Exception("For statistics, only one of filter_dict and filter_string can be specified.")
                            elif 'filter_dict' in stat_dict['data_proc']:
                                filter_dict = stat_dict['data_proc']['filter_dict']
                                for column in filter_dict.keys():
                                    filter_vals = filter_dict[column]['value']
                                    filter_op = filter_dict[column]['oper']
                                    if filter_op == 'isin':
                                        pairdf_all.query(f'{column} == {filter_vals}', inplace=True)
                                    elif filter_op == 'isnotin':
                                        pairdf_all.query(f'{column} != {filter_vals}', inplace=True)
                                    else:
                                        pairdf_all.query(f'{column} {filter_op} {filter_vals}', inplace=True)
                            elif 'filter_string' in stat_dict['data_proc']:
                                pairdf_all.query(stat_dict['data_proc']['filter_string'], inplace=True)

                        # Drop sites with greater than X percent NAN values
                        if 'data_proc' in stat_dict:
                            if 'rem_obs_by_nan_pct' in stat_dict['data_proc']:
                                grp_var = stat_dict['data_proc']['rem_obs_by_nan_pct']['group_var']
                                pct_cutoff = stat_dict['data_proc']['rem_obs_by_nan_pct']['pct_cutoff']

                                if stat_dict['data_proc']['rem_obs_by_nan_pct']['times'] == 'hourly':
                                    # Select only hours at the hour
                                    hourly_pairdf_all = pairdf_all.reset_index().loc[pairdf_all.reset_index()['time'].dt.minute==0,:]
                                    
                                    # calculate total obs count, obs count with nan removed, and nan percent for each group
                                    grp_fullcount = hourly_pairdf_all[[grp_var,obsvar]].groupby(grp_var).size().rename({0:obsvar})
                                    grp_nonan_count = hourly_pairdf_all[[grp_var,obsvar]].groupby(grp_var).count() # counts only non NA values    
                                else: 
                                    # calculate total obs count, obs count with nan removed, and nan percent for each group
                                    grp_fullcount = pairdf_all[[grp_var,obsvar]].groupby(grp_var).size().rename({0:obsvar})
                                    grp_nonan_count = pairdf_all[[grp_var,obsvar]].groupby(grp_var).count() # counts only non NA values  
                                
                                grp_pct_nan = 100 - grp_nonan_count.div(grp_fullcount,axis=0)*100
                                
                                # make list of sites meeting condition and select paired data by this by this
                                grp_select = grp_pct_nan.query(obsvar + ' < ' + str(pct_cutoff)).reset_index()
                                pairdf_all = pairdf_all.loc[pairdf_all[grp_var].isin(grp_select[grp_var].values)]
                        
                        # Drop NaNs for model and observations in all cases.
                        pairdf = pairdf_all.reset_index().dropna(subset=[modvar, obsvar])

                        # JianHe: do we need provide a warning if pairdf is empty (no valid obsdata) for specific subdomain?
                        if pairdf[obsvar].isnull().all() or pairdf.empty:
                            print('Warning: no valid obs found for '+domain_name)
                            p_stat_list.append('NaN')
                            continue

                        if cal_reg:
                            # Process regulatory values
                            df2 = (
                                pairdf.copy()
                                .groupby("siteid")
                                .resample('H', on='time_local')
                                .mean()
                                .reset_index()
                            )

                            if obsvar == 'PM2.5':
                                pairdf_reg = splots.make_24hr_regulatory(df2,[obsvar,modvar]).rename(index=str,columns={obsvar+'_y':obsvar+'_reg',modvar+'_y':modvar+'_reg'})
                            elif obsvar == 'OZONE':
                                pairdf_reg = splots.make_8hr_regulatory(df2,[obsvar,modvar]).rename(index=str,columns={obsvar+'_y':obsvar+'_reg',modvar+'_y':modvar+'_reg'})
                            else:
                                print('Warning: no regulatory calculations found for ' + obsvar + '. Setting stat calculation to NaN.')
                                del df2
                                p_stat_list.append('NaN')
                                continue
                            del df2
                            if len(pairdf_reg[obsvar+'_reg']) == 0:
                                print('No valid data for '+obsvar+'_reg. Setting stat calculation to NaN.')
                                p_stat_list.append('NaN')
                                continue
                            else:
                                # Drop NaNs for model and observations in all cases.
                                pairdf2 = pairdf_reg.reset_index().dropna(subset=[modvar+'_reg', obsvar+'_reg'])

                        # Create empty list for all dom
                        # Calculate statistic and append to list
                        if obsvar == 'WD':  # Use separate calculations for WD
                            p_stat_list.append(proc_stats.calc(pairdf, stat=stat_grp, obsvar=obsvar, modvar=modvar, wind=True))
                        else:
                            if cal_reg:
                                p_stat_list.append(proc_stats.calc(pairdf2, stat=stat_grp, obsvar=obsvar+'_reg', modvar=modvar+'_reg', wind=False))
                            else:
                                p_stat_list.append(proc_stats.calc(pairdf, stat=stat_grp, obsvar=obsvar, modvar=modvar, wind=False))

                    # Save the stat to a dataarray
                    df_o_d[p_label] = p_stat_list

                if self.output_dir is not None:
                    outname = self.output_dir + '/' + outname  # Extra / just in case.

                # Save the pandas dataframe to a txt file
                # Save rounded output
                df_o_d = df_o_d.round(round_output)
                df_o_d.to_csv(path_or_buf=outname + '.csv', index=False)

                if stat_dict['output_table'] == True:
                    # Output as a table graphic too.
                    # Change to use the name with full spaces.
                    df_o_d['Stat_FullName'] = stat_fullname_s
 
                    proc_stats.create_table(df_o_d.drop(columns=['Stat_ID']),
                                            outname=outname,
                                            title=title,
                                            out_table_kwargs=out_table_kwargs,
                                            debug=self.debug
                                           )<|MERGE_RESOLUTION|>--- conflicted
+++ resolved
@@ -1216,20 +1216,10 @@
         """
         import matplotlib.pyplot as plt
         pair_keys = list(self.paired.keys())
-<<<<<<< HEAD
-        if self.paired[pair_keys[0]].type.lower() == 'pt_sfc':
-            from .plots import surfplots as splots,savefig
-            if self.debug: print('using surfplots')
-        else:
-            from .plots import satplots as splots,savefig
-            if self.debug: print('using satplots')
-=======
         if self.paired[pair_keys[0]].type.lower() in ['sat_grid_clm','sat_swath_clm']:
             from .plots import satplots as splots,savefig
         else: 
             from .plots import surfplots as splots, savefig
-            from .plots import aircraftplots as airplots
->>>>>>> 22502cf4
 
         # Disable figure count warning
         initial_max_fig = plt.rcParams["figure.max_open_warning"]
@@ -1498,17 +1488,11 @@
                             else:
                                 vmin = None
                                 vmax = None
-<<<<<<< HEAD
-                            # Select time to use as index. 
+                            # Select time to use as index.
                             # 2024-03-01 MEB needs to only apply if pandas. fails for xarray
-                            if obs_type == 'pt_sfc':
+                            if isinstance(pairdf,pd.core.frame.DataFrame):
                                 pairdf = pairdf.set_index(grp_dict['data_proc']['ts_select_time'])
-                            # Specify ts_avg_window if noted in yaml file. 
-=======
-                            # Select time to use as index.
-                            pairdf = pairdf.set_index(grp_dict['data_proc']['ts_select_time'])
                             # Specify ts_avg_window if noted in yaml file. #qzr++
->>>>>>> 22502cf4
                             if 'ts_avg_window' in grp_dict['data_proc'].keys():
                                 a_w = grp_dict['data_proc']['ts_avg_window']
                             else:
