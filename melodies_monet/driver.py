# Copyright (C) 2022 National Center for Atmospheric Research and National Oceanic and Atmospheric Administration 
# SPDX-License-Identifier: Apache-2.0
#
"""
Drive the entire analysis package via the :class:`analysis` class.
"""
import monetio as mio
import monet as m
import os
import xarray as xr
import pandas as pd
import numpy as np
import datetime

from .util import write_util

__all__ = (
    "pair",
    "observation",
    "model",
    "analysis",
)


class pair:
    """The pair class.

    The pair class pairs model data 
    directly with observational data along time and space.
    """
    
    def __init__(self):
        """Initialize a :class:`pair` object."""
        self.type = 'pt_sfc'
        self.radius_of_influence = 1e6
        self.obs = None
        self.model = None
        self.model_vars = None
        self.obs_vars = None
        self.filename = None

    def __repr__(self):
        return (
            f"{type(self).__name__}(\n"
            f"    type={self.type!r},\n"
            f"    radius_of_influence={self.radius_of_influence!r},\n"
            f"    obs={self.obs!r},\n"
            f"    model={self.model!r},\n"
            f"    model_vars={self.model_vars!r},\n"
            f"    obs_vars={self.obs_vars!r},\n"
            f"    filename={self.filename!r},\n"
            ")"
        )

    def fix_paired_xarray(self, dset):
        """Reformat the paired dataset.
    
        Parameters
        ----------
        dset : xarray.Dataset
        
        Returns
        -------
        xarray.Dataset
            Reformatted paired dataset.
        """
        # first convert to dataframe
        df = dset.to_dataframe().reset_index(drop=True)

        # now get just the single site index
        dfpsite = df.rename({'siteid': 'x'}, axis=1).drop_duplicates(subset=['x'])
        columns = dfpsite.columns  # all columns
        site_columns = [
            'latitude',
            'longitude',
            'x',
            'site',
            'msa_code',
            'cmsa_name',
            'epa_region',
            'state_name',
            'msa_name',
            'site',
            'utcoffset',
        ]  # only columns for single site identificaiton

        # site only xarray obj (no time dependence)

        dfps = dfpsite.loc[:, columns[columns.isin(site_columns)]].set_index(['x']).to_xarray()  # single column index

        # now pivot df and convert back to xarray using only non site_columns
        site_columns.remove('x')  # need to keep x to merge later
        dfx = df.loc[:, df.columns[~df.columns.isin(site_columns)]].rename({'siteid': 'x'}, axis=1).set_index(['time', 'x']).to_xarray()

        # merge the time dependent and time independent
        out = xr.merge([dfx, dfps])

        # reset x index and add siteid back to the xarray object
        if ~pd.api.types.is_numeric_dtype(out.x):
            siteid = out.x.values
            out['x'] = range(len(siteid))
            out['siteid'] = (('x'), siteid)
        return out
        #return out


class observation:
    """The observation class.
    
    A class with information and data from an observational dataset.
    """

    def __init__(self):
        """Initialize an :class:`observation` object."""
        self.obs = None
        self.label = None
        self.file = None
        self.obj = None
        """The data object (:class:`pandas.DataFrame` or :class:`xarray.Dataset`)."""
        self.type = 'pt_src'
        self.sat_type = None
        self.data_proc = None
        self.variable_dict = None

    def __repr__(self):
        return (
            f"{type(self).__name__}(\n"
            f"    obs={self.obs!r},\n"
            f"    label={self.label!r},\n"
            f"    file={self.file!r},\n"
            f"    obj={repr(self.obj) if self.obj is None else '...'},\n"
            f"    type={self.type!r},\n"
            f"    type={self.data_proc!r},\n"
            f"    variable_dict={self.variable_dict!r},\n"
            ")"
        )
<<<<<<< HEAD
    def open_rad(self):
        from glob import glob
        from numpy import sort
        self.obj = self.read_multiple_solrad(sorted(glob(self.file)))
        #self.obj['direct/diffuse'] = self.obj['direct']/self.obj['diffuse']
        self.type='pt_sfc'
    def read_solrad(self,file):
        '''Conversion of SOLRAD fortran file-reading code from https://gml.noaa.gov/aftp/data/radiation/solrad/README_SOLRAD.txt
        '''

        nline = 1440
        dates =[]
        zenith = np.zeros(nline)
        dw_psp = np.zeros(nline)
        direct = np.zeros(nline)
        diffuse = np.zeros(nline)
        uvb = np.zeros(nline)
        uvb_temp = np.zeros(nline)

        count = 0
        count2 = 0
        with open(file) as f:
            for line in f.readlines():
                if count == 0: station_name = line
                elif count == 1: lat,lon,elev, hr_to_lst,v,version = line.split()
                else: 
                    yr,jday,mn,day,hr,mins,dt,zenith[count2],dw_psp[count2],qc_dw,direct[count2],qcdir,diffuse[count2],qdiff,uvb[count2],qcuvb,uvb_temp[count2],qcuvbtemp,std,stddir,dstdiff,stdv=(line.split())
                    dates.append(pd.Timestamp(year=int(yr),month=int(mn),day=int(day),hour=int(hr),minute=int(mins)))
                    if int(qc_dw) != 0: dw_psp[count2] = np.nan
                    if int(qcdir) != 0: direct[count2] = np.nan
                    if int(qdiff) != 0: diffuse[count2] = np.nan
                    if int(qcuvb) != 0: uvb[count2] = np.nan
                    if int(qcuvbtemp) !=0: uvb_temp[count2] = np.nan
                    count2 += 1
                count += 1
        try:        
            #print(station_name,lat,lon)
            return pd.DataFrame({'zenith':zenith,'downwelling':dw_psp,'direct':direct,'diffuse':diffuse,'time':dates,'latitude':float(lat),'longitude':float(lon)})#,lat,lon
        except ValueError:
            #print(dates[0],len(dates),zenith.shape)
            return pd.DataFrame({'zenith':zenith[:count2],'downwelling':dw_psp[:count2],'direct':direct[:count2],'diffuse':diffuse[:count2],'time':dates,'latitude':float(lat),'longitude':float(lon)})

    def read_multiple_solrad(self,filelist):
        for f in range(len(filelist)):
            data = self.read_solrad(filelist[f])
            if f == 0: many_dat = data
            else: 
                many_dat = pd.concat([many_dat,data],axis=0,copy=False)
        return many_dat
    def open_obs(self, time_interval=None):
=======

    def open_obs(self, time_interval=None, control_dict=None):
>>>>>>> 064926b1
        """Open the observational data, store data in observation pair,
        and apply mask and scaling.

        Parameters
        __________
        time_interval (optional, default None) : [pandas.Timestamp, pandas.Timestamp]
            If not None, restrict obs to datetime range spanned by time interval [start, end].

        Returns
        -------
        None
        """
        from glob import glob
        from numpy import sort
        
        from . import tutorial
        from .util import analysis_util
        from .util import read_grid_util

        time_chunking_with_gridded_data \
            = 'time_chunking_with_gridded_data' in control_dict['analysis'].keys() \
                and control_dict['analysis']['time_chunking_with_gridded_data']

        if time_chunking_with_gridded_data:
            date_str = time_interval[0].strftime('%Y-%m-%b-%d-%j')
            print('obs time chunk %s' % date_str)
            obs_vars = analysis_util.get_obs_vars(control_dict)
            print(obs_vars)
            obs_datasets, filenames = read_grid_util.read_grid_obs(
                control_dict, obs_vars, date_str, obs=self.obs)
            print(filenames)
            self.obj = obs_datasets[self.obs]

        else:
            if self.file.startswith("example:"):
                example_id = ":".join(s.strip() for s in self.file.split(":")[1:])
                files = [tutorial.fetch_example(example_id)]
            else:
                files = sort(glob(self.file))

            assert len(files) >= 1, "need at least one"

            _, extension = os.path.splitext(files[0])
            try:
                if extension in {'.nc', '.ncf', '.netcdf', '.nc4'}:
                    if len(files) > 1:
                        self.obj = xr.open_mfdataset(files)
                    else:
                        self.obj = xr.open_dataset(files[0])
                elif extension in ['.ict', '.icarrt']:
                    assert len(files) == 1, "monetio.icarrt.add_data can only read one file"
                    self.obj = mio.icarrt.add_data(files[0])
                else:
                    raise ValueError(f'extension {extension!r} currently unsupported')
            except Exception as e:
                print('something happened opening file:', e)
                return

        self.mask_and_scale()  # mask and scale values from the control values
        self.filter_obs()

    def open_sat_obs(self,time_interval=None):
        """Methods to opens satellite data observations. 
        Uses in-house python code to open and load observations.
        Alternatively may use the satpy reader.
        Fills the object class associated with the equivalent label (self.label) with satellite observation
        dataset read in from the associated file (self.file) by the satellite file reader

        Parameters
        __________
        time_interval (optional, default None) : [pandas.Timestamp, pandas.Timestamp]
            If not None, restrict obs to datetime range spanned by time interval [start, end].

        Returns
        -------
        None
        """
        from .util import time_interval_subset as tsub
        
        try:
            if self.sat_type == 'omps_l3':
<<<<<<< HEAD
                self.obj = mio.sat._omps_l3_mm.read_OMPS_l3(self.file)
            elif self.sat_type == 'omps_nm':
=======
                print('Reading OMPS L3')
                self.obj = mio.sat._omps_l3_mm.read_OMPS_l3(self.file)
            elif self.sat_type == 'omps_nm':
                print('Reading OMPS_NM')
>>>>>>> 064926b1
                if time_interval is not None:
                    flst = tsub.subset_OMPS_l2(self.file,time_interval)
                else: flst = self.file

                self.obj = mio.sat._omps_nadir_mm.read_OMPS_nm(flst)
                
                # couple of changes to move to reader
                self.obj = self.obj.swap_dims({'x':'time'}) # indexing needs
                self.obj = self.obj.sortby('time') # enforce time in order. 
                # restrict observation data to time_interval if using
                # additional development to deal with files crossing intervals needed (eg situtations where orbit start at 23hrs, ends next day).
                if time_interval is not None:
                    self.obj = self.obj.sel(time=slice(time_interval[0],time_interval[-1]))
                    
            elif self.sat_type == 'mopitt_l3':
                print('Reading MOPITT')
                self.obj = mio.sat._mopitt_l3_mm.read_mopittdataset(self.file, 'column')
            elif self.sat_type == 'modis_l2':
                from monetio import modis_l2
                print('Reading MODIS L2')
                self.obj = modis_l2.read_mfdataset(
                    self.file, self.variable_dict, debug=self.debug)
            elif self.sat_type == 'tropomi_l2_no2':
                from monetio import tropomi_l2_no2
                print('Reading TROPOMI L2 NO2')
                self.obj = tropomi_l2_no2.read_trpdataset(
                    self.file, self.variable_dict, debug=self.debug)
            else:
                print('file reader not implemented for {} observation'.format(self.sat_type))
                raise ValueError
        except ValueError as e:
            print('something happened opening file:', e)
            return
        
    def filter_obs(self):
        """Filter observations based on filter_dict.
        
        Returns
        -------
            None
        """
        if self.data_proc is not None:
            if 'filter_dict' in self.data_proc:
                filter_dict = self.data_proc['filter_dict']
                for column in filter_dict.keys():
                    filter_vals = filter_dict[column]['value']
                    filter_op = filter_dict[column]['oper']
                    if filter_op == 'isin':
                        self.obj = self.obj.where(self.obj[column].isin(filter_vals),drop=True)
                    elif filter_op == 'isnotin':
                        self.obj = self.obj.where(~self.obj[column].isin(filter_vals),drop=True)
                    elif filter_op == '==':
                        self.obj = self.obj.where(self.obj[column] == filter_vals,drop=True)
                    elif filter_op == '>':
                        self.obj = self.obj.where(self.obj[column] > filter_vals,drop=True)
                    elif filter_op == '<':
                        self.obj = self.obj.where(self.obj[column] < filter_vals,drop=True)
                    elif filter_op == '>=':
                        self.obj = self.obj.where(self.obj[column] >= filter_vals,drop=True)
                    elif filter_op == '<=':
                        self.obj = self.obj.where(self.obj[column] <= filter_vals,drop=True)
                    elif filter_op == '!=':
                        self.obj = self.obj.where(self.obj[column] != filter_vals,drop=True)
                    else:
                        raise ValueError(f'Filter operation {filter_op!r} is not supported')
        
    def mask_and_scale(self):
        """Mask and scale observations, including unit conversions and setting
        detection limits.
        
        Returns
        -------
        None
        """
        vars = self.obj.data_vars
        if self.variable_dict is not None:
            for v in vars:
                if v in self.variable_dict:
                    d = self.variable_dict[v]
                    # Apply removal of min, max, and nan on the units in the obs file first.
                    if 'obs_min' in d:
                        self.obj[v].data = self.obj[v].where(self.obj[v] >= d['obs_min'])
                    if 'obs_max' in d:
                        self.obj[v].data = self.obj[v].where(self.obj[v] <= d['obs_max'])
                    if 'nan_value' in d:
                        self.obj[v].data = self.obj[v].where(self.obj[v] != d['nan_value'])
                    # Then apply a correction if needed for the units.
                    if 'unit_scale' in d:
                        scale = d['unit_scale']
                    else:
                        scale = 1
                    if 'unit_scale_method' in d:
                        if d['unit_scale_method'] == '*':
                            self.obj[v].data *= scale
                        elif d['unit_scale_method'] == '/':
                            self.obj[v].data /= scale
                        elif d['unit_scale_method'] == '+':
                            self.obj[v].data += scale
                        elif d['unit_scale_method'] == '-':
                            self.obj[v].data += -1 * scale

    def obs_to_df(self):
        """Convert and reformat observation object (:attr:`obj`) to dataframe.

        Returns
        -------
        None
        """
        try:
            self.obj = self.obj.to_dataframe().reset_index().drop(['x', 'y'], axis=1)
        except KeyError:
            self.obj = self.obj.to_dataframe().reset_index().drop(['x'], axis=1)

class model:
    """The model class.
    
    A class with information and data from model results.
    """    

    def __init__(self):
        """Initialize a :class:`model` object."""
        self.model = None
        self.apply_ak = False
        self.radius_of_influence = None
        self.mod_kwargs = {}
        self.file_str = None
        self.files = None
        self.file_vert_str = None
        self.files_vert = None
        self.file_surf_str = None
        self.files_surf = None
        self.file_pm25_str = None
        self.files_pm25 = None
        self.label = None
        self.obj = None
        self.mapping = None
        self.variable_dict = None
        self.plot_kwargs = None
        self.proj = None

    def __repr__(self):
        return (
            f"{type(self).__name__}(\n"
            f"    model={self.model!r},\n"
            f"    radius_of_influence={self.radius_of_influence!r},\n"
            f"    mod_kwargs={self.mod_kwargs!r},\n"
            f"    file_str={self.file_str!r},\n"
            f"    label={self.label!r},\n"
            f"    obj={repr(self.obj) if self.obj is None else '...'},\n"
            f"    mapping={self.mapping!r},\n"
            f"    label={self.label!r},\n"
            "    ...\n"
            ")"
        )

    def glob_files(self):
        """Convert the model file location string read in by the yaml file
        into a list of files containing all model data.

        Returns
        -------
        None
        """
        from numpy import sort  # TODO: maybe use `sorted` for this
        from glob import glob
        from . import tutorial

        print(self.file_str)
        if self.file_str.startswith("example:"):
            example_id = ":".join(s.strip() for s in self.file_str.split(":")[1:])
            self.files = [tutorial.fetch_example(example_id)]
        else:
            self.files = sort(glob(self.file_str))
 
        # add option to read list of files from text file
        _, extension = os.path.splitext(self.file_str)
        if extension.lower() == '.txt':
            with open(self.file_str,'r') as f:
                self.files = f.read().split()

        if self.file_vert_str is not None:
            self.files_vert = sort(glob(self.file_vert_str))
        if self.file_surf_str is not None:
            self.files_surf = sort(glob(self.file_surf_str))
        if self.file_pm25_str is not None:
            self.files_pm25 = sort(glob(self.file_pm25_str))

    def open_model_files(self, time_interval=None, control_dict=None):
        """Open the model files, store data in :class:`model` instance attributes,
        and apply mask and scaling.
        
        Models supported are cmaq, wrfchem, rrfs, and gsdchem.
        If a model is not supported, MELODIES-MONET will try to open 
        the model data using a generic reader. If you wish to include new 
        models, add the new model option to this module.

        Parameters
        __________
        time_interval (optional, default None) : [pandas.Timestamp, pandas.Timestamp]
            If not None, restrict models to datetime range spanned by time interval [start, end].

        Returns
        -------
        None
        """
        from .util import time_interval_subset as tsub
        from .util import analysis_util
        from .util import read_grid_util
        from .util import regrid_util

        print(self.model.lower())

        time_chunking_with_gridded_data \
            = 'time_chunking_with_gridded_data' in control_dict['analysis'].keys() \
                and control_dict['analysis']['time_chunking_with_gridded_data']

        self.glob_files()
        # Calculate species to input into MONET, so works for all mechanisms in wrfchem
        # I want to expand this for the other models too when add aircraft data.
        list_input_var = []
        for obs_map in self.mapping:
            list_input_var = list_input_var + list(set(self.mapping[obs_map].keys()) - set(list_input_var))
        #Only certain models need this option for speeding up i/o.
<<<<<<< HEAD
        if 'cmaq' in self.model.lower():
            print('**** Reading CMAQ model output...')
            self.mod_kwargs.update({'var_list' : list_input_var})
            if self.files_vert is not None:
                self.mod_kwargs.update({'fname_vert' : self.files_vert})
            if self.files_surf is not None:
                self.mod_kwargs.update({'fname_surf' : self.files_surf})
            if len(self.files) > 1:
                self.mod_kwargs.update({'concatenate_forecasts' : True})
            self.obj = mio.models._cmaq_mm.open_mfdataset(self.files,**self.mod_kwargs)
        elif 'wrfchem' in self.model.lower():
            print('**** Reading WRF-Chem model output...')
            self.mod_kwargs.update({'var_list' : list_input_var})
            self.obj = mio.models._wrfchem_mm.open_mfdataset(self.files,**self.mod_kwargs)
        elif 'rrfs' in self.model.lower():
            print('**** Reading RRFS-CMAQ model output...')
            if self.files_pm25 is not None:
                self.mod_kwargs.update({'fname_pm25' : self.files_pm25})
            self.mod_kwargs.update({'var_list' : list_input_var})
            self.obj = mio.models._rrfs_cmaq_mm.open_mfdataset(self.files,**self.mod_kwargs)
        elif 'gsdchem' in self.model.lower():
            print('**** Reading GSD-Chem model output...')
            if len(self.files) > 1:
                self.obj = mio.fv3chem.open_mfdataset(self.files,**self.mod_kwargs)
            else:
                self.obj = mio.fv3chem.open_dataset(self.files,**self.mod_kwargs)
        elif 'cesm_fv' in self.model.lower():
            print('**** Reading CESM FV model output...')
            self.mod_kwargs.update({'var_list' : list_input_var})
            self.obj = mio.models._cesm_fv_mm.open_mfdataset(self.files,**self.mod_kwargs)
        # CAM-chem-SE grid or MUSICAv0
        elif 'cesm_se' in self.model.lower(): 
            print('**** Reading CESM SE model output...')
            self.mod_kwargs.update({'var_list' : list_input_var})
            if self.scrip_file.startswith("example:"):
                from . import tutorial
                example_id = ":".join(s.strip() for s in self.scrip_file.split(":")[1:])
                self.scrip_file = tutorial.fetch_example(example_id)
            self.mod_kwargs.update({'scrip_file' : self.scrip_file})            
            self.obj = mio.models._cesm_se_mm.open_mfdataset(self.files,**self.mod_kwargs)
            #self.obj, self.obj_scrip = read_cesm_se.open_mfdataset(self.files,**self.mod_kwargs)
            #self.obj.monet.scrip = self.obj_scrip
        elif 'hrrr' in self.model.lower():
            print(self.files)
            self.obj = xr.open_mfdataset(self.files)
            #self.obj = xr.open_mfdataset(self.files,combine='nested',concat_dim='time')
            #self.obj.rename({'unknown':'aod'})
        elif 'fv3raqms' in self.model.lower():
            if time_interval is not None:
                # fill filelist with subset
                print('subsetting to interval')
                file_sublist = tsub.subset_model_filelist(self.files,'%Y%m%d%H','6H',time_interval)
            else:
                # fill filelist with all files
                file_sublist = self.files
            if len(file_sublist) > 1:
                self.obj = mio.models.fv3raqms.open_mfdataset(file_sublist,**self.mod_kwargs)
            else:
                self.obj = mio.models.fv3raqms.open_dataset(file_sublist)
            self.obj = self.obj.rename({'sfcp':'surfpres_pa','dpm':'dp_pa','pdash':'pres_pa_mid'})
            self.obj['surfpres_pa'] *= 100
            self.obj['dp_pa'] *= 100        
        elif 'raqms' in self.model.lower():
            if time_interval is not None:
                # fill filelist with subset
                file_sublist = tsub.subset_model_filelist(self.files,'%m_%d_%Y_%H','6H',time_interval)
            else:
                # fill filelist with all files
                file_sublist = self.files
            if len(self.files) > 1:
                self.obj = mio.raqms.open_mfdataset(file_sublist,**self.mod_kwargs)
            else:
                self.obj = mio.raqms.open_dataset(file_sublist,**self.mod_kwargs)
=======

        if time_chunking_with_gridded_data:
            date_str = time_interval[0].strftime('%Y-%m-%b-%d-%j')
            print('model time chunk %s' % date_str)
            model_datasets, filenames = read_grid_util.read_grid_models(
                control_dict, date_str, model=self.label)
            print(filenames)
            self.obj = model_datasets[self.label]
>>>>>>> 064926b1
        else:
            if 'cmaq' in self.model.lower():
                print('**** Reading CMAQ model output...')
                self.mod_kwargs.update({'var_list' : list_input_var})
                if self.files_vert is not None:
                    self.mod_kwargs.update({'fname_vert' : self.files_vert})
                if self.files_surf is not None:
                    self.mod_kwargs.update({'fname_surf' : self.files_surf})
                if len(self.files) > 1:
                    self.mod_kwargs.update({'concatenate_forecasts' : True})
                self.obj = mio.models._cmaq_mm.open_mfdataset(self.files,**self.mod_kwargs)
            elif 'wrfchem' in self.model.lower():
                print('**** Reading WRF-Chem model output...')
                self.mod_kwargs.update({'var_list' : list_input_var})
                self.obj = mio.models._wrfchem_mm.open_mfdataset(self.files,**self.mod_kwargs)
            elif 'rrfs' in self.model.lower():
                print('**** Reading RRFS-CMAQ model output...')
                if self.files_pm25 is not None:
                    self.mod_kwargs.update({'fname_pm25' : self.files_pm25})
                self.mod_kwargs.update({'var_list' : list_input_var})
                self.obj = mio.models._rrfs_cmaq_mm.open_mfdataset(self.files,**self.mod_kwargs)
            elif 'gsdchem' in self.model.lower():
                print('**** Reading GSD-Chem model output...')
                if len(self.files) > 1:
                    self.obj = mio.fv3chem.open_mfdataset(self.files,**self.mod_kwargs)
                else:
                    self.obj = mio.fv3chem.open_dataset(self.files,**self.mod_kwargs)
            elif 'cesm_fv' in self.model.lower():
                print('**** Reading CESM FV model output...')
                self.mod_kwargs.update({'var_list' : list_input_var})
                self.obj = mio.models._cesm_fv_mm.open_mfdataset(self.files,**self.mod_kwargs)
            # CAM-chem-SE grid or MUSICAv0
            elif 'cesm_se' in self.model.lower(): 
                print('**** Reading CESM SE model output...')
                self.mod_kwargs.update({'var_list' : list_input_var})
                if self.scrip_file.startswith("example:"):
                    from . import tutorial
                    example_id = ":".join(s.strip() for s in self.scrip_file.split(":")[1:])
                    self.scrip_file = tutorial.fetch_example(example_id)
                self.mod_kwargs.update({'scrip_file' : self.scrip_file})            
                self.obj = mio.models._cesm_se_mm.open_mfdataset(self.files,**self.mod_kwargs)
                #self.obj, self.obj_scrip = read_cesm_se.open_mfdataset(self.files,**self.mod_kwargs)
                #self.obj.monet.scrip = self.obj_scrip
            elif 'raqms' in self.model.lower():
                if len(self.files) > 1:
                    self.obj = mio.raqms.open_mfdataset(self.files,**self.mod_kwargs)
                else:
                    self.obj = mio.raqms.open_dataset(self.files,**self.mod_kwargs)
            else:
                print('**** Reading Unspecified model output. Take Caution...')
                if len(self.files) > 1:
                    self.obj = xr.open_mfdataset(self.files,**self.mod_kwargs)
                else:
                    self.obj = xr.open_dataset(self.files[0],**self.mod_kwargs)
        self.mask_and_scale()

    def mask_and_scale(self):
        """Mask and scale model data including unit conversions.

        Returns
        -------
        None
        """
        vars = self.obj.data_vars
        if self.variable_dict is not None:
            for v in vars:
                if v in self.variable_dict:
                    d = self.variable_dict[v]
                    if 'unit_scale' in d:
                        scale = d['unit_scale']
                    else:
                        scale = 1
                    if 'unit_scale_method' in d:
                        if d['unit_scale_method'] == '*':
                            self.obj[v].data *= scale
                        elif d['unit_scale_method'] == '/':
                            self.obj[v].data /= scale
                        elif d['unit_scale_method'] == '+':
                            self.obj[v].data += scale
                        elif d['unit_scale_method'] == '-':
                            self.obj[v].data += -1 * scale
                    if self.obj[v].units == 'ppv':
                        print('changing units for {}'.format(v))
                        self.obj[v].values *= 1e9
                        self.obj[v].attrs['units'] = 'ppbv'        

class analysis:
    """The analysis class.
    
    The analysis class is the highest
    level class and stores all information about the analysis. It reads 
    and stores information from the input yaml file and defines 
    overarching analysis information like the start and end time, which 
    models and observations to pair, etc.
    """

    def __init__(self):
        """Initialize an :class:`analysis` object."""
        self.control = 'control.yaml'
        self.control_dict = None
        self.models = {}
        """dict : Models, set by :meth:`open_models`."""
        self.obs = {}
        """dict : Observations, set by :meth:`open_obs`."""
        self.paired = {}
        """dict : Paired data, set by :meth:`pair_data`."""
        self.start_time = None
        self.end_time = None
        self.time_intervals = None
        self.download_maps = True  # Default to True
        self.output_dir = None
        self.output_dir_save = None
        self.output_dir_read = None
        self.debug = False
        self.save = None
        self.read = None
        self.time_chunking_with_gridded_data = False  # Default to False
        self.regrid = False  # Default to False
        self.target_grid = None
        self.obs_regridders = None
        self.model_regridders = None

    def __repr__(self):
        return (
            f"{type(self).__name__}(\n"
            f"    control={self.control!r},\n"
            f"    control_dict={repr(self.control_dict) if self.control_dict is None else '...'},\n"
            f"    models={self.models!r},\n"
            f"    obs={self.obs!r},\n"
            f"    paired={self.paired!r},\n"
            f"    start_time={self.start_time!r},\n"
            f"    end_time={self.end_time!r},\n"
            f"    time_intervals={self.time_intervals!r},\n"
            f"    download_maps={self.download_maps!r},\n"
            f"    output_dir={self.output_dir!r},\n"
            f"    output_dir_save={self.output_dir_save!r},\n"
            f"    output_dir_read={self.output_dir_read!r},\n"
            f"    debug={self.debug!r},\n"
            f"    save={self.save!r},\n"
            f"    read={self.read!r},\n"
            ")"
        )
    def read_control(self, control=None):
        """Read the input yaml file,
        updating various :class:`analysis` instance attributes.

        Parameters
        ----------
        control : str
            Input yaml file path.
            If provided, :attr:`control` will be set to this value.

        Returns
        -------
        type
            Reads the contents of the yaml control file into a dictionary associated with the analysis class.
        """
        import yaml

        if control is not None:
            self.control = control

        with open(self.control, 'r') as stream:
            self.control_dict = yaml.safe_load(stream)

        # set analysis time
        self.start_time = pd.Timestamp(self.control_dict['analysis']['start_time'])
        self.end_time = pd.Timestamp(self.control_dict['analysis']['end_time'])
        if 'output_dir' in self.control_dict['analysis'].keys():
            self.output_dir = os.path.expandvars(
                    self.control_dict['analysis']['output_dir'])
        else:
            raise Exception('output_dir was not specified and is required. Please set analysis.output_dir in the control file.')
        if 'output_dir_save' in self.control_dict['analysis'].keys():
            self.output_dir_save = os.path.expandvars(
                self.control_dict['analysis']['output_dir_save'])
        else:
            self.output_dir_save=self.output_dir
        if 'output_dir_read' in self.control_dict['analysis'].keys():
            if self.control_dict['analysis']['output_dir_read'] is not None:
                self.output_dir_read = os.path.expandvars(
                    self.control_dict['analysis']['output_dir_read'])
        else:
            self.output_dir_read=self.output_dir
            
        self.debug = self.control_dict['analysis']['debug']
        if 'save' in self.control_dict['analysis'].keys():
            self.save = self.control_dict['analysis']['save']
        if 'read' in self.control_dict['analysis'].keys():
            self.read = self.control_dict['analysis']['read']
<<<<<<< HEAD
        if 'usergrid_ntime' in self.control_dict['analysis'].keys(): 
            self.usergrid_ntime = self.control_dict['analysis']['usergrid_ntime']
        if 'usergrid_nlat' in self.control_dict['analysis'].keys():
            self.usergrid_nlat = self.control_dict['analysis']['usergrid_nlat']
        if 'usergrid_nlon' in self.control_dict['analysis'].keys():
            self.usergrid_nlon = self.control_dict['analysis']['usergrid_nlon']
=======

        # set time_chunking_with_gridded_data option, regrid option, and target_grid
        if 'time_chunking_with_gridded_data' in self.control_dict['analysis'].keys():
            self.time_chunking_with_gridded_data = self.control_dict['analysis']['time_chunking_with_gridded_data']
        if 'regrid' in self.control_dict['analysis'].keys():
            self.regrid = self.control_dict['analysis']['regrid']
        if 'target_grid' in self.control_dict['analysis'].keys():
            self.target_grid = self.control_dict['analysis']['target_grid']

>>>>>>> 064926b1
        # generate time intervals for time chunking
        if 'time_interval' in self.control_dict['analysis'].keys():
            time_stamps = pd.date_range(
                start=self.start_time, end=self.end_time,
                freq=self.control_dict['analysis']['time_interval'])
            # if (end_time - start_time) is not an integer multiple
            #   of freq, append end_time to time_stamps
            if time_stamps[-1] < pd.Timestamp(self.end_time):
                time_stamps = time_stamps.append(
                    pd.DatetimeIndex([self.end_time]))
            self.time_intervals \
                = [[time_stamps[n], time_stamps[n+1]]
                    for n in range(len(time_stamps)-1)]
        
        # Enable Dask progress bars? (default: false)
        enable_dask_progress_bars = self.control_dict["analysis"].get(
            "enable_dask_progress_bars", False)
        if enable_dask_progress_bars:
            from dask.diagnostics import ProgressBar

            ProgressBar().register()
        else:
            from dask.callbacks import Callback

            Callback.active = set()
    
    def save_analysis(self):
        """Save all analysis attributes listed in analysis section of input yaml file.

        Returns
        -------
        None
        """
        if self.save is not None:
            # Loop over each possible attr type (models, obs and paired)
            for attr in self.save:
                if self.save[attr]['method']=='pkl':
                    from .util.write_util import write_pkl
                    write_pkl(obj=getattr(self,attr), output_name=os.path.join(self.output_dir_save,self.save[attr]['output_name']))

                elif self.save[attr]['method']=='netcdf':
                    from .util.write_util import write_analysis_ncf
                    # save either all groups or selected groups
                    if self.save[attr]['data']=='all':
                        if 'prefix' in self.save[attr]:
                            write_analysis_ncf(obj=getattr(self,attr), output_dir=self.output_dir_save,
                                               fn_prefix=self.save[attr]['prefix'])
                        else:
                            write_analysis_ncf(obj=getattr(self,attr), output_dir=self.output_dir_save)
                    else:
                        if 'prefix' in self.save[attr]:
                            write_analysis_ncf(obj=getattr(self,attr), output_dir=self.output_dir_save, 
                                               fn_prefix=self.save[attr]['prefix'], keep_groups=self.save[attr]['data'])
                        else:
                            write_analysis_ncf(obj=getattr(self,attr), output_dir=self.output_dir_save, 
                                               keep_groups=self.save[attr]['data'])
        
    def read_analysis(self):
        """Read all previously saved analysis attributes listed in analysis section of input yaml file.

        Returns
        -------
        None
        """
        if self.read is not None:
            # Loop over each possible attr type (models, obs and paired)
            from .util.read_util import read_saved_data
            for attr in self.read:
                if self.read[attr]['method']=='pkl':
                    read_saved_data(analysis=self,filenames=self.read[attr]['filenames'], method='pkl', attr=attr)
                elif self.read[attr]['method']=='netcdf':
                    read_saved_data(analysis=self,filenames=self.read[attr]['filenames'], method='netcdf', attr=attr)
                if attr == 'paired':
                    # initialize model/obs attributes, since needed for plotting and stats
                    if not self.models:
                        self.open_models(load_files=False)
                    if not self.obs:
                        self.open_obs(load_files=False)

    def setup_regridders(self):
        """Create an obs xesmf.Regridder from base and target grids specified in the control_dict

        Returns
        -------
        None
        """
        from .util import regrid_util
        if self.regrid:
            self.obs_regridders = regrid_util.setup_regridder(self.control_dict, config_group='obs')
            self.model_regridders = regrid_util.setup_regridder(self.control_dict, config_group='model')

    def open_models(self, time_interval=None,load_files=True):
        """Open all models listed in the input yaml file and create a :class:`model` 
        object for each of them, populating the :attr:`models` dict.

        Parameters
        __________
        time_interval (optional, default None) : [pandas.Timestamp, pandas.Timestamp]
            If not None, restrict models to datetime range spanned by time interval [start, end].
        load_files (optional, default True): boolean
            If False, only populate :attr: dict with yaml file parameters and do not open model files. 
        Returns
        -------
        None
        """
        if 'model' in self.control_dict:
            # open each model
            for mod in self.control_dict['model']:
                # create a new model instance
                m = model()
                # this is the model type (ie cmaq, rapchem, gsdchem etc)
                m.model = self.control_dict['model'][mod]['mod_type']
                # set the model label in the dictionary and model class instance
                if "apply_ak" in self.control_dict['model'][mod].keys():
                    m.apply_ak = self.control_dict['model'][mod]['apply_ak']
                if 'radius_of_influence' in self.control_dict['model'][mod].keys():
                    m.radius_of_influence = self.control_dict['model'][mod]['radius_of_influence']
                else:
                    m.radius_of_influence = 1e6
                        
                if 'mod_kwargs' in self.control_dict['model'][mod].keys():
                    m.mod_kwargs = self.control_dict['model'][mod]['mod_kwargs']    
                m.label = mod
                # create file string (note this can include hot strings)
                m.file_str = os.path.expandvars(
                    self.control_dict['model'][mod]['files'])
                if 'files_vert' in self.control_dict['model'][mod].keys():
                    m.file_vert_str = os.path.expandvars(
                        self.control_dict['model'][mod]['files_vert'])
                if 'files_surf' in self.control_dict['model'][mod].keys():
                    m.file_surf_str = os.path.expandvars(
                        self.control_dict['model'][mod]['files_surf'])
                if 'files_pm25' in self.control_dict['model'][mod].keys():
                    m.file_pm25_str = os.path.expandvars(
                        self.control_dict['model'][mod]['files_pm25'])
                # create mapping
                m.mapping = self.control_dict['model'][mod]['mapping']
                # add variable dict

                if 'variables' in self.control_dict['model'][mod].keys():
                    m.variable_dict = self.control_dict['model'][mod]['variables']
                if 'plot_kwargs' in self.control_dict['model'][mod].keys():
                    m.plot_kwargs = self.control_dict['model'][mod]['plot_kwargs']
                    
                # unstructured grid check
                if m.model in ['cesm_se']:
                    if 'scrip_file' in self.control_dict['model'][mod].keys():
                        m.scrip_file = self.control_dict['model'][mod]['scrip_file']
                    else:
                        raise ValueError( '"Scrip_file" must be provided for unstructured grid output!' )

                # maybe set projection
                proj_in = self.control_dict['model'][mod].get("projection")
                if proj_in == "None":
                    print(
                        f"NOTE: model.{mod}.projection is {proj_in!r} (str), "
                        "but we assume you want `None` (Python null sentinel). "
                        "To avoid this warning, "
                        "update your control file to remove the projection setting "
                        "or set to `~` or `null` if you want null value in YAML."
                    )
                    proj_in = None
                if proj_in is not None:
                    if isinstance(proj_in, str) and proj_in.startswith("model:"):
                        m.proj = proj_in
                    elif isinstance(proj_in, str) and proj_in.startswith("ccrs."):
                        import cartopy.crs as ccrs
                        m.proj = eval(proj_in)
                    else:
                        import cartopy.crs as ccrs

                        if isinstance(proj_in, ccrs.Projection):
                            m.proj = proj_in
                        else:
                            m.proj = ccrs.Projection(proj_in)

                # open the model
                if load_files:
                    m.open_model_files(time_interval=time_interval, control_dict=self.control_dict)
                self.models[m.label] = m

    def open_obs(self, time_interval=None, load_files=True):
        """Open all observations listed in the input yaml file and create an 
        :class:`observation` instance for each of them,
        populating the :attr:`obs` dict.

        Parameters
        __________
        time_interval (optional, default None) : [pandas.Timestamp, pandas.Timestamp]
            If not None, restrict obs to datetime range spanned by time interval [start, end].
        load_files (optional, default True): boolean
            If False, only populate :attr: dict with yaml file parameters and do not open obs files. 
            
        Returns
        -------
        None
        """
        from .util import analysis_util
        from .util import read_grid_util
        from .util import regrid_util

        if 'obs' in self.control_dict:
            for obs in self.control_dict['obs']:
                o = observation()
                o.obs = obs
                o.label = obs
                try:
                    print(self.control_dict['obs'][obs]['obs_type'])
                    o.obs_type = self.control_dict['obs'][obs]['obs_type']
                except TypeError: pass
                if 'data_proc' in self.control_dict['obs'][obs].keys():
                    o.data_proc = self.control_dict['obs'][obs]['data_proc']
                o.file = os.path.expandvars(
                    self.control_dict['obs'][obs]['filename'])
                if 'debug' in self.control_dict['obs'][obs].keys():
                    o.debug = self.control_dict['obs'][obs]['debug']
                if 'variables' in self.control_dict['obs'][obs].keys():
                    o.variable_dict = self.control_dict['obs'][obs]['variables']
                if 'sat_type' in self.control_dict['obs'][obs].keys():
                    o.sat_type = self.control_dict['obs'][obs]['sat_type']
                if load_files:
<<<<<<< HEAD
                    if o.obs_type == 'pt_sfc':    
                        o.open_obs(time_interval=time_interval)
                    elif o.obs_type == 'rad':
                        o.open_rad()
                    elif o.obs_type in ['sat_swath_sfc', 'sat_swath_clm', 'sat_grid_sfc',\
=======
                    if o.obs_type in ['sat_swath_sfc', 'sat_swath_clm', 'sat_grid_sfc',\
>>>>>>> 064926b1
                                        'sat_grid_clm', 'sat_swath_prof']:
                        o.open_sat_obs(time_interval=time_interval)
                    else:
                        o.open_obs(time_interval=time_interval, control_dict=self.control_dict)
                self.obs[o.label] = o


    def pair_data(self, time_interval=None):
        """Pair all observations and models in the analysis class
        (i.e., those listed in the input yaml file) together,
        populating the :attr:`paired` dict.

        Parameters
        __________
        time_interval (optional, default None) : [pandas.Timestamp, pandas.Timestamp]
            If not None, restrict pairing to datetime range spanned by time interval [start, end].


        Returns
        -------
        None
        """
        pairs = {}  # TODO: unused
        for model_label in self.models:
            mod = self.models[model_label]
            # Now we have the models we need to loop through the mapping table for each network and pair the data
            # each paired dataset will be output to a netcdf file with 'model_label_network.nc'
            for obs_to_pair in mod.mapping.keys():
                # get the variables to pair from the model data (ie don't pair all data)
                keys = [key for key in mod.mapping[obs_to_pair].keys()]
                obs_vars = [mod.mapping[obs_to_pair][key] for key in keys]
                
                # unstructured grid check - lon/lat variables should be explicitly added 
                # in addition to comparison variables
                if mod.obj.attrs.get("mio_scrip_file", False):
                    lonlat_list = [ 'lon', 'lat', 'longitude', 'latitude', 'Longitude', 'Latitude' ]
                    for ll in lonlat_list:
                        if ll in mod.obj.data_vars:
                            keys += [ll]
                model_obj = mod.obj[keys]
                
                ## TODO:  add in ability for simple addition of variables from

                # simplify the objs object with the correct mapping variables
                obs = self.obs[obs_to_pair]
                # trim to analysis window
                #obs = 
                
                # pair the data
                # if pt_sfc (surface point network or monitor)
                print(obs.obs_type.lower())
                if obs.obs_type.lower() == 'pt_sfc' or obs.obs_type.lower() == 'rad':
                    # convert this to pandas dataframe unless already done because second time paired this obs
                    print('pairing')
                    if not isinstance(obs.obj, pd.DataFrame):
                        obs.obs_to_df()
                    #Check if z dim is larger than 1. If so select, the first level as all models read through 
                    #MONETIO will be reordered such that the first level is the level nearest to the surface.
                    try:
                        if model_obj.sizes['z'] > 1:
                            # Select only the surface values to pair with obs.
                            model_obj = model_obj.isel(z=0).expand_dims('z',axis=1)
                    except KeyError as e:
                        raise Exception("MONET requires an altitude dimension named 'z'") from e
                    # now combine obs with
                    paired_data = model_obj.monet.combine_point(obs.obj, radius_of_influence=mod.radius_of_influence, suffix=mod.label)
                    if self.debug:
                        print('After pairing: ', paired_data)
                    # this outputs as a pandas dataframe.  Convert this to xarray obj
                    p = pair()
                    print('saving pair')
                    p.obs = obs.label
                    p.model = mod.label
                    p.model_vars = keys
                    p.obs_vars = obs_vars
                    p.filename = '{}_{}.nc'.format(p.obs, p.model)
                    p.obj = paired_data.monet._df_to_da()
                    label = "{}_{}".format(p.obs, p.model)
                    self.paired[label] = p
                    p.obj = p.fix_paired_xarray(dset=p.obj)
                    # write_util.write_ncf(p.obj,p.filename) # write out to file
                # TODO: add other network types / data types where (ie flight, satellite etc)
                # if sat_swath_clm (satellite l2 column products)
                elif obs.obs_type.lower() == 'sat_swath_clm':
                    
                    if obs.sat_type == 'omps_nm':
                        
                        from .util import satellite_utilities as sutil
                        
                        #necessary observation index things 
                        #the along track coordinate dim sometimes needs to be time and other times an unassigned 'x'
                        
                        if 'time' in obs.obj.dims:
                            obs.obj = obs.obj.sel(time=slice(self.start_time,self.end_time))
                            obs.obj = obs.obj.swap_dims({'time':'x'})
                        if mod.apply_ak == True:
                            model_obj = mod.obj[keys+['pres_pa_mid','surfpres_pa']]
                            
                            paired_data = sutil.omps_nm_pairing_apriori(model_obj,obs.obj,keys)
                        else:
                            model_obj = mod.obj[keys+['dp_pa']]
                            paired_data = sutil.omps_nm_pairing(model_obj,obs.obj,keys)

                        paired_data = paired_data.where((paired_data.o3vmr > 0))
                        p = pair()
                        p.type = obs.obs_type
                        p.obs = obs.label
                        p.model = mod.label
                        p.model_vars = keys
                        p.obs_vars = obs_vars
                        p.obj = paired_data 
                        label = '{}_{}'.format(p.obs,p.model)
                        self.paired[label] = p
                # if sat_grid_clm (satellite l3 column products)
                elif obs.obs_type.lower() == 'sat_grid_clm':
                    if obs.sat_type == 'omps_l3':
                        from .util import satellite_utilities as sutil
                        # trim obs array to only data within analysis window
                        obs_dat = obs.obj.sel(time=slice(self.start_time.date(),self.end_time.date())).copy()
                        model_obsgrid = sutil.omps_l3_daily_o3_pairing(mod.obj,obs_dat,'o3vmr')
                        # combine model and observations into paired dataset
                        obs_dat['o3vmr'] = (['time','x','y'],model_obsgrid.sel(time=slice(self.start_time.date(),self.end_time.date())).data)
                        p = pair()
                        p.type = obs.obs_type
                        p.obs = obs.label
                        p.model = mod.label
                        p.model_vars = keys
                        p.obs_vars = obs_vars
                        p.obj = obs_dat
                        label = '{}_{}'.format(p.obs,p.model)
                        self.paired[label] = p
    def concat_pairs(self):
        """Read and concatenate all observation and model time interval pair data,
        populating the :attr:`paired` dict.

        Returns
        -------
        None
        """
        pass
    def regrid_paired(self,pair_label):
        '''Re-grid observation and model pair data to specified grid
        '''
        from .util import grid_util
        import numpy as np
        import pandas as pd
        import xarray as xr

        paired_ds_dims = self.paired[pair_label].obj.dims
        obs_time = pd.to_datetime(self.paired[pair_label].obj['time'])
        
        grid,edge,time_stamps = grid_util.generate_uniform_grid(paired_ds_dims,self.control_dict['analysis']['start_time'],
                                        self.control_dict['analysis']['end_time'],
                                        obs_time,self.usergrid_ntime,self.usergrid_nlat,self.usergrid_nlon)
        pair_ds = self.paired[pair_label].obj
        vlst = list(pair_ds.variables.keys())
        # remove lat,lon,time from variable listing to keep only paired variables
        vlst.remove('latitude')
        vlst.remove('longitude')
        vlst.remove('time')

        lons,lats = np.meshgrid(grid['longitude'],grid['latitude'])
        usergridded = xr.Dataset({},coords={'latitude':(['x','y'],lats),
                                            'longitude':(['x','y'],lons),
                                            'time':(['time'],pd.to_datetime(grid['time'],unit='s'))})
        for v in vlst:
            # initialize count and data arrays
            count_grid = np.zeros((self.usergrid_ntime, self.usergrid_nlat, self.usergrid_nlon), 
                                  dtype=np.int32)
            data_grid = np.zeros((self.usergrid_ntime, self.usergrid_nlat, self.usergrid_nlon), 
                                 dtype=np.float32)
            grid_util.update_data_grid(edge['time_edges'], edge['lat_edges'], edge['lon_edges'],
                time_stamps.flatten(), pair_ds['latitude'].data.flatten(), pair_ds['longitude'].data.flatten(), 
                                       pair_ds[v].data.flatten(),count_grid, data_grid)
            usergridded['not_norm_{}'.format(v)] = (['time','x','y'],data_grid)
            # normalize data
            grid_util.normalize_data_grid(count_grid, data_grid)
            print(data_grid.shape)
            print(usergridded.dims)
            usergridded[v] = (['time','x','y'],data_grid)
            usergridded['counts_{}'.format(v)] = (['time','x','y'],count_grid)
        p = pair()
        p.type = self.paired[pair_label].type
        p.obs = self.paired[pair_label].obs
        p.model = self.paired[pair_label].model
        p.model_vars = self.paired[pair_label].model_vars
        p.obs_vars = self.paired[pair_label].obs_vars
        p.obj = usergridded
        label = '{}_grid'.format(pair_label)
        self.paired[label] = p
            
    ### TODO: Create the plotting driver (most complicated one)
    # def plotting(self):
    def plotting(self):
        """Cycle through all the plotting groups (e.g., plot_grp1) listed in 
        the input yaml file and create the plots.
        
        This routine loops over all the domains and
        model/obs pairs specified in the plotting group (``.control_dict['plots']``)
        for all the variables specified in the mapping dictionary listed in 
        :attr:`paired`.

        Creates plots stored in the file location specified by output_dir
        in the analysis section of the yaml file.

        Returns
        -------
        None
        """
        import matplotlib.pyplot as plt
        pair_keys = list(self.paired.keys())
        if self.paired[pair_keys[0]].type.lower() == 'pt_sfc' or self.paired[pair_keys[0]].type.lower() == 'rad':
            from .plots import surfplots as splots,savefig
        else:
            from .plots import satplots as splots,savefig

        # Disable figure count warning
        initial_max_fig = plt.rcParams["figure.max_open_warning"]
        plt.rcParams["figure.max_open_warning"] = 0

        # first get the plotting dictionary from the yaml file 
        plot_dict = self.control_dict['plots']
        # Calculate any items that do not need to recalculate each loop.
        startdatename = str(datetime.datetime.strftime(self.start_time, '%Y-%m-%d_%H'))
        enddatename = str(datetime.datetime.strftime(self.end_time, '%Y-%m-%d_%H'))
        # now we are going to loop through each plot_group (note we can have multiple plot groups)
        # a plot group can have
        #     1) a singular plot type
        #     2) multiple paired datasets or model datasets depending on the plot type
        #     3) kwargs for creating the figure ie size and marker (note the default for obs is 'x')
        for grp, grp_dict in plot_dict.items():
            pair_labels = grp_dict['data']
            # get the plot type
            plot_type = grp_dict['type']

            #read-in special settings for multi-boxplot
            if plot_type == 'multi_boxplot':
                region_name = grp_dict['region_name'] 
                region_list = grp_dict['region_list']
                model_name_list = grp_dict['model_name_list']     

            # first get the observational obs labels
            pair1 = self.paired[list(self.paired.keys())[0]]
            obs_vars = pair1.obs_vars
            obs_type = pair1.type
            # loop through obs variables
            for obsvar in obs_vars:
                # Loop also over the domain types. So can easily create several overview and zoomed in plots.
                domain_types = grp_dict['domain_type']
                domain_names = grp_dict['domain_name']
                for domain in range(len(domain_types)):
                    domain_type = domain_types[domain]
                    domain_name = domain_names[domain]

                    # Then loop through each of the pairs to add to the plot.
                    for p_index, p_label in enumerate(pair_labels):
                        p = self.paired[p_label]
                        # find the pair model label that matches the obs var
                        index = p.obs_vars.index(obsvar)
                        modvar = p.model_vars[index]

                        # Adjust the modvar as done in pairing script, if the species name in obs and model are the same.
                        if obsvar == modvar:
                            modvar = modvar + '_new'
                            
                        # for pt_sfc data, convert to pandas dataframe, format, and trim
                        if obs_type == 'pt_sfc':
                            # convert to dataframe
                            pairdf_all = p.obj.to_dataframe(dim_order=["time", "x"])
                            # Select only the analysis time window.
                            pairdf_all = pairdf_all.loc[self.start_time : self.end_time]
                        
                        # keep data in xarray, fix formatting, and trim
                        elif obs_type in ["sat_swath_sfc", "sat_swath_clm", 
                                                                        "sat_grid_sfc", "sat_grid_clm", 
                                                                        "sat_swath_prof"]:
                             # convert index to time; setup for sat_swath_clm
                            
                            if 'time' not in p.obj.dims and obs_type == 'sat_swath_clm':
                                
                                pairdf_all = p.obj.swap_dims({'x':'time'})
                            # squash lat/lon dimensions into single dimension
                            elif obs_type == 'sat_grid_clm':
                                pairdf_all = p.obj.stack(ll=['x','y'])
                                pairdf_all = pairdf_all.rename_dims({'ll':'y'})
                            else:
                                pairdf_all = p.obj
                            # Select only the analysis time window.
                            pairdf_all = pairdf_all.sel(time=slice(self.start_time,self.end_time))
                            
                        # Determine the default plotting colors.
                        if 'default_plot_kwargs' in grp_dict.keys():
                            if self.models[p.model].plot_kwargs is not None:
                                plot_dict = {**grp_dict['default_plot_kwargs'], **self.models[p.model].plot_kwargs}
                            else:
                                plot_dict = {**grp_dict['default_plot_kwargs'], **splots.calc_default_colors(p_index)}
                            obs_dict = grp_dict['default_plot_kwargs']
                        else:
                            if self.models[p.model].plot_kwargs is not None:
                                plot_dict = self.models[p.model].plot_kwargs.copy()
                            else:
                                plot_dict = splots.calc_default_colors(p_index).copy()
                            obs_dict = None

                        # Determine figure_kwargs and text_kwargs
                        if 'fig_kwargs' in grp_dict.keys():
                            fig_dict = grp_dict['fig_kwargs']
                        else:
                            fig_dict = None
                        if 'text_kwargs' in grp_dict.keys():
                            text_dict = grp_dict['text_kwargs']
                        else:
                            text_dict = None

                        # Read in some plotting specifications stored with observations.
                        if self.obs[p.obs].variable_dict is not None:
                            if obsvar in self.obs[p.obs].variable_dict.keys():
                                obs_plot_dict = self.obs[p.obs].variable_dict[obsvar].copy()
                            else:
                                obs_plot_dict = {}
                        else:
                            obs_plot_dict = {}

                        # Specify ylabel if noted in yaml file.
                        if 'ylabel_plot' in obs_plot_dict.keys():
                            use_ylabel = obs_plot_dict['ylabel_plot']
                        else:
                            use_ylabel = None

                        # Determine if set axis values or use defaults
                        if grp_dict['data_proc']['set_axis'] == True:
                            if obs_plot_dict:  # Is not null
                                set_yaxis = True
                            else:
                                print('Warning: variables dict for ' + obsvar + ' not provided, so defaults used')
                                set_yaxis = False
                        else:
                            set_yaxis = False

                        # Determine to calculate mean values or percentile
                        if 'percentile_opt' in obs_plot_dict.keys():
                            use_percentile = obs_plot_dict['percentile_opt']
                        else:
                            use_percentile = None

                        # Determine outname
                        outname = "{}.{}.{}.{}.{}.{}.{}".format(grp, plot_type, obsvar, startdatename, enddatename, domain_type, domain_name)

                        # Query selected points if applicable
                        if domain_type != 'all':
                            pairdf_all.query(domain_type + ' == ' + '"' + domain_name + '"', inplace=True)
                        
                        # Query with filter options
                        if 'filter_dict' in grp_dict['data_proc'] and 'filter_string' in grp_dict['data_proc']:
                            raise Exception("""For plot group: {}, only one of filter_dict and filter_string can be specified.""".format(grp))
                        elif 'filter_dict' in grp_dict['data_proc']:
                            filter_dict = grp_dict['data_proc']['filter_dict']
                            for column in filter_dict.keys():
                                filter_vals = filter_dict[column]['value']
                                filter_op = filter_dict[column]['oper']
                                if filter_op == 'isin':
                                    pairdf_all.query(f'{column} == {filter_vals}', inplace=True)
                                elif filter_op == 'isnotin':
                                    pairdf_all.query(f'{column} != {filter_vals}', inplace=True)
                                else:
                                    pairdf_all.query(f'{column} {filter_op} {filter_vals}', inplace=True)
                        elif 'filter_string' in grp_dict['data_proc']:
                            pairdf_all.query(grp_dict['data_proc']['filter_string'], inplace=True)

                        # Drop sites with greater than X percent NAN values
                        if 'rem_obs_by_nan_pct' in grp_dict['data_proc']:
                            grp_var = grp_dict['data_proc']['rem_obs_by_nan_pct']['group_var']
                            pct_cutoff = grp_dict['data_proc']['rem_obs_by_nan_pct']['pct_cutoff']
                            
                            if grp_dict['data_proc']['rem_obs_by_nan_pct']['times'] == 'hourly':
                                # Select only hours at the hour
                                hourly_pairdf_all = pairdf_all.reset_index().loc[pairdf_all.reset_index()['time'].dt.minute==0,:]
                                
                                # calculate total obs count, obs count with nan removed, and nan percent for each group
                                grp_fullcount = hourly_pairdf_all[[grp_var,obsvar]].groupby(grp_var).size().rename({0:obsvar})
                                grp_nonan_count = hourly_pairdf_all[[grp_var,obsvar]].groupby(grp_var).count() # counts only non NA values    
                            else: 
                                # calculate total obs count, obs count with nan removed, and nan percent for each group
                                grp_fullcount = pairdf_all[[grp_var,obsvar]].groupby(grp_var).size().rename({0:obsvar})
                                grp_nonan_count = pairdf_all[[grp_var,obsvar]].groupby(grp_var).count() # counts only non NA values  
                                
                            grp_pct_nan = 100 - grp_nonan_count.div(grp_fullcount,axis=0)*100

                            # make list of sites meeting condition and select paired data by this by this
                            grp_select = grp_pct_nan.query(obsvar + ' < ' + str(pct_cutoff)).reset_index()
                            pairdf_all = pairdf_all.loc[pairdf_all[grp_var].isin(grp_select[grp_var].values)]

                        # Drop NaNs if using pandas 
                        if obs_type == 'pt_sfc':
                            if grp_dict['data_proc']['rem_obs_nan'] == True:
                                # I removed drop=True in reset_index in order to keep 'time' as a column.
                                pairdf = pairdf_all.reset_index().dropna(subset=[modvar, obsvar])
                            else:
                                pairdf = pairdf_all.reset_index().dropna(subset=[modvar])
                        elif obs_type in  ["sat_swath_sfc", "sat_swath_clm", 
                                                                        "sat_grid_sfc", "sat_grid_clm", 
                                                                        "sat_swath_prof"]: 
                            # xarray doesn't need nan drop because its math operations seem to ignore nans
                            pairdf = pairdf_all
                        else:
                            print('Warning: set rem_obs_nan = True for regulatory metrics') 
                            pairdf = pairdf_all.reset_index().dropna(subset=[modvar])

                        # JianHe: do we need provide a warning if pairdf is empty (no valid obsdata) for specific subdomain?
                        # MEB: pairdf.empty fails for data left in xarray format. isnull format works.
                        if pairdf[obsvar].isnull().all():
                            print('Warning: no valid obs found for '+domain_name)
                            continue

                        # JianHe: Determine if calculate regulatory values
                        cal_reg = obs_plot_dict.get('regulatory', False)

                        if cal_reg:
                            # Reset use_ylabel for regulatory calculations
                            if 'ylabel_reg_plot' in obs_plot_dict.keys():
                                use_ylabel = obs_plot_dict['ylabel_reg_plot']
                                #print(use_ylabel)
                            else:
                                use_ylabel = None

                            df2 = (
                                pairdf.copy()
                                .groupby("siteid")
                                .resample('H', on='time_local')
                                .mean()
                                .reset_index()
                            )

                            if obsvar == 'PM2.5':  
                                pairdf_reg = splots.make_24hr_regulatory(df2,[obsvar,modvar]).rename(index=str,columns={obsvar+'_y':obsvar+'_reg',modvar+'_y':modvar+'_reg'})
                            elif obsvar == 'OZONE':
                                pairdf_reg = splots.make_8hr_regulatory(df2,[obsvar,modvar]).rename(index=str,columns={obsvar+'_y':obsvar+'_reg',modvar+'_y':modvar+'_reg'})
                            else:
                                print('Warning: no regulatory calculations found for ' + obsvar + '. Skipping plot.')
                                del df2
                                continue
                            del df2
                            if len(pairdf_reg[obsvar+'_reg']) == 0:
                                print('No valid data for '+obsvar+'_reg. Skipping plot.')
                                continue
                            else:
                                # Reset outname for regulatory options
                                outname = "{}.{}.{}.{}.{}.{}.{}".format(grp, plot_type, obsvar+'_reg', startdatename, enddatename, domain_type, domain_name)
                        else:
                            pairdf_reg = None

                        if plot_type.lower() == 'spatial_bias': 
                            if use_percentile is None:
                                outname = outname+'.mean'
                            else:
                                outname = outname+'.p'+'{:02d}'.format(use_percentile) 

                        if self.output_dir is not None:
                            outname = self.output_dir + '/' + outname  # Extra / just in case.

                        # Types of plots
                        if plot_type.lower() == 'timeseries':
                            if set_yaxis == True:
                                if all(k in obs_plot_dict for k in ('vmin_plot', 'vmax_plot')):
                                    vmin = obs_plot_dict['vmin_plot']
                                    vmax = obs_plot_dict['vmax_plot']
                                else:
                                    print('Warning: vmin_plot and vmax_plot not specified for ' + obsvar + ', so default used.')
                                    vmin = None
                                    vmax = None
                            else:
                                vmin = None
                                vmax = None
                            # Select time to use as index.
<<<<<<< HEAD
                            if obs_type == 'pt_sfc': 
                                pairdf = pairdf.set_index(grp_dict['data_proc']['ts_select_time'])
                            a_w = grp_dict['data_proc']['ts_avg_window']
                            
=======
                            pairdf = pairdf.set_index(grp_dict['data_proc']['ts_select_time'])
                            # Specify ts_avg_window if noted in yaml file. 
                            if 'ts_avg_window' in grp_dict['data_proc'].keys():
                                a_w = grp_dict['data_proc']['ts_avg_window']
                            else:
                                a_w = None  
>>>>>>> 064926b1
                            if p_index == 0:
                                # First plot the observations.
                                ax = splots.make_timeseries(
                                    pairdf,
                                    pairdf_reg,
                                    column=obsvar,
                                    label=p.obs,
                                    avg_window=a_w,
                                    ylabel=use_ylabel,
                                    vmin=vmin,
                                    vmax=vmax,
                                    domain_type=domain_type,
                                    domain_name=domain_name,
                                    plot_dict=obs_dict,
                                    fig_dict=fig_dict,
                                    text_dict=text_dict,
                                    debug=self.debug
                                )
                           # p_d = 1
                            #if p_d == 0:
                            # For all p_index plot the model.
                            ax = splots.make_timeseries(
                                pairdf,
                                pairdf_reg,
                                column=modvar,
                                label=p.model,
                                ax=ax,
                                avg_window=a_w,
                                ylabel=use_ylabel,
                                vmin=vmin,
                                vmax=vmax,
                                domain_type=domain_type,
                                domain_name=domain_name,
                                plot_dict=plot_dict,
                                text_dict=text_dict,
                                debug=self.debug
                            )
                            # At the end save the plot.
                            if p_index == len(pair_labels) - 1:
                                savefig(outname + '.png', logo_height=150)
                                del (ax, fig_dict, plot_dict, text_dict, obs_dict, obs_plot_dict) #Clear axis for next plot.
                    
                     
                        if plot_type.lower() == 'boxplot':
                            if set_yaxis == True:
                                if all(k in obs_plot_dict for k in ('vmin_plot', 'vmax_plot')):
                                    vmin = obs_plot_dict['vmin_plot']
                                    vmax = obs_plot_dict['vmax_plot']
                                else:
                                    print('Warning: vmin_plot and vmax_plot not specified for ' + obsvar + ', so default used.')
                                    vmin = None
                                    vmax = None
                            else:
                                vmin = None
                                vmax = None
                            # First for p_index = 0 create the obs box plot data array.
                            if p_index == 0:
                                comb_bx, label_bx = splots.calculate_boxplot(pairdf, pairdf_reg, column=obsvar,   
                                                                                       label=p.obs, plot_dict=obs_dict)
                            # Then add the models to this dataarray.
                            comb_bx, label_bx = splots.calculate_boxplot(pairdf, pairdf_reg, column=modvar, label=p.model,  
                                                                                    plot_dict=plot_dict, comb_bx=comb_bx,
                                                                                    label_bx=label_bx)
                            # For the last p_index make the plot.
                            if p_index == len(pair_labels) - 1:
                                splots.make_boxplot(
                                    comb_bx,
                                    label_bx,
                                    ylabel=use_ylabel,
                                    vmin=vmin,
                                    vmax=vmax,
                                    outname=outname,
                                    domain_type=domain_type,
                                    domain_name=domain_name,
                                    plot_dict=obs_dict,
                                    fig_dict=fig_dict,
                                    text_dict=text_dict,
                                    debug=self.debug
                                )
                                #Clear info for next plot.
                                del (comb_bx, label_bx, fig_dict, plot_dict, text_dict, obs_dict, obs_plot_dict)   
                        
                        elif plot_type.lower() == 'multi_boxplot':
                            if set_yaxis == True:
                                if all(k in obs_plot_dict for k in ('vmin_plot', 'vmax_plot')):
                                    vmin = obs_plot_dict['vmin_plot']
                                    vmax = obs_plot_dict['vmax_plot']
                                else:
                                    print('Warning: vmin_plot and vmax_plot not specified for ' + obsvar + ', so default used.')
                                    vmin = None
                                    vmax = None
                            else:
                                vmin = None
                                vmax = None
                            # First for p_index = 0 create the obs box plot data array.
                            if p_index == 0:
                                comb_bx, label_bx,region_bx = splots.calculate_multi_boxplot(pairdf, pairdf_reg,region_name=region_name, column=obsvar, 
                                                                             label=p.obs, plot_dict=obs_dict)
                            # Then add the models to this dataarray.
                            comb_bx, label_bx,region_bx = splots.calculate_multi_boxplot(pairdf, pairdf_reg, region_name= region_name,column=modvar, label=p.model,   
                                                                         plot_dict=plot_dict, comb_bx=comb_bx,
                                                                         label_bx=label_bx)

                            # For the last p_index make the plot.
                            if p_index == len(pair_labels) - 1:
                             
                                splots.make_multi_boxplot(
                                    comb_bx,
                                    label_bx,
                                    region_bx,  
                                    region_list = region_list,
                                    model_name_list=model_name_list,
                                    ylabel=use_ylabel,
                                    vmin=vmin,
                                    vmax=vmax,
                                    outname=outname,
                                    domain_type=domain_type,
                                    domain_name=domain_name,
                                    plot_dict=obs_dict,
                                    fig_dict=fig_dict,
                                    text_dict=text_dict,
                                    debug=self.debug
                                )
                                #Clear info for next plot.
                                del (comb_bx, label_bx,region_bx, fig_dict, plot_dict, text_dict, obs_dict, obs_plot_dict) 

                        elif plot_type.lower() == 'taylor':
                            if set_yaxis == True:
                                if 'ty_scale' in obs_plot_dict.keys():
                                    ty_scale = obs_plot_dict['ty_scale']
                                else:
                                    print('Warning: ty_scale not specified for ' + obsvar + ', so default used.')
                                    ty_scale = 1.5  # Use default
                            else:
                                ty_scale = 1.5  # Use default
                            if p_index == 0:
                                # Plot initial obs/model
                                dia = splots.make_taylor(
                                    pairdf,
                                    pairdf_reg,
                                    column_o=obsvar,
                                    label_o=p.obs,
                                    column_m=modvar,
                                    label_m=p.model,
                                    ylabel=use_ylabel,
                                    ty_scale=ty_scale,
                                    domain_type=domain_type,
                                    domain_name=domain_name,
                                    plot_dict=plot_dict,
                                    fig_dict=fig_dict,
                                    text_dict=text_dict,
                                    debug=self.debug
                                )
                            else:
                                # For the rest, plot on top of dia
                                dia = splots.make_taylor(
                                    pairdf,
                                    pairdf_reg,
                                    column_o=obsvar,
                                    label_o=p.obs,
                                    column_m=modvar,
                                    label_m=p.model,
                                    dia=dia,
                                    ylabel=use_ylabel,
                                    ty_scale=ty_scale,
                                    domain_type=domain_type,
                                    domain_name=domain_name,
                                    plot_dict=plot_dict,
                                    text_dict=text_dict,
                                    debug=self.debug
                                )
                            # At the end save the plot.
                            if p_index == len(pair_labels) - 1:
                                savefig(outname + '.png', logo_height=70)
                                del (dia, fig_dict, plot_dict, text_dict, obs_dict, obs_plot_dict) #Clear info for next plot.
                        elif plot_type.lower() == 'spatial_bias':
                            if set_yaxis == True:
                                if 'vdiff_plot' in obs_plot_dict.keys():
                                    vdiff = obs_plot_dict['vdiff_plot']
                                else:
                                    print('Warning: vdiff_plot not specified for ' + obsvar + ', so default used.')
                                    vdiff = None
                            else:
                                vdiff = None
                            # p_label needs to be added to the outname for this plot
                            outname = "{}.{}".format(outname, p_label)
                            splots.make_spatial_bias(
                                pairdf,
                                pairdf_reg,
                                column_o=obsvar,
                                label_o=p.obs,
                                column_m=modvar,
                                label_m=p.model,
                                ylabel=use_ylabel,
                                ptile=use_percentile,
                                vdiff=vdiff,
                                outname=outname,
                                domain_type=domain_type,
                                domain_name=domain_name,
                                fig_dict=fig_dict,
                                text_dict=text_dict,
                                debug=self.debug
                            )
                        elif plot_type.lower() == 'gridded_spatial_bias':
                            splots.make_spatial_bias_gridded(
                                p.obj,
                                column_o=obsvar,
                                label_o=p.obs,
                                column_m=modvar,
                                label_m=p.model,
                                ylabel=use_ylabel,
                                #vdiff=vdiff,
                                outname=outname,
                                domain_type=domain_type,
                                domain_name=domain_name,
                                fig_dict=fig_dict,
                                text_dict=text_dict,
                                debug=self.debug
                                )    
                            del (fig_dict, plot_dict, text_dict, obs_dict, obs_plot_dict) #Clear info for next plot.
                        elif plot_type.lower() == 'spatial_bias_exceedance':
                            if cal_reg:
                                if set_yaxis == True:
                                    if 'vdiff_reg_plot' in obs_plot_dict.keys():
                                        vdiff = obs_plot_dict['vdiff_reg_plot']
                                    else:
                                        print('Warning: vdiff_reg_plot not specified for ' + obsvar + ', so default used.')
                                        vdiff = None
                                else:
                                    vdiff = None

                                # p_label needs to be added to the outname for this plot
                                outname = "{}.{}".format(outname, p_label)
                                splots.make_spatial_bias_exceedance(
                                    pairdf_reg,
                                    column_o=obsvar+'_reg',
                                    label_o=p.obs,
                                    column_m=modvar+'_reg',
                                    label_m=p.model,
                                    ylabel=use_ylabel,
                                    vdiff=vdiff,
                                    outname=outname,
                                    domain_type=domain_type,
                                    domain_name=domain_name,
                                    fig_dict=fig_dict,
                                    text_dict=text_dict,
                                    debug=self.debug
                                )
                                del (fig_dict, plot_dict, text_dict, obs_dict, obs_plot_dict) #Clear info for next plot.
                            else:
                                print('Warning: spatial_bias_exceedance plot only works when regulatory=True.')
                        # JianHe: need updates to include regulatory option for overlay plots
                        elif plot_type.lower() == 'spatial_overlay':
                            if set_yaxis == True:
                                if all(k in obs_plot_dict for k in ('vmin_plot', 'vmax_plot', 'nlevels_plot')):
                                    vmin = obs_plot_dict['vmin_plot']
                                    vmax = obs_plot_dict['vmax_plot']
                                    nlevels = obs_plot_dict['nlevels_plot']
                                elif all(k in obs_plot_dict for k in ('vmin_plot', 'vmax_plot')):
                                    vmin = obs_plot_dict['vmin_plot']
                                    vmax = obs_plot_dict['vmax_plot']
                                    nlevels = None
                                else:
                                    print('Warning: vmin_plot and vmax_plot not specified for ' + obsvar + ', so default used.')
                                    vmin = None
                                    vmax = None
                                    nlevels = None
                            else:
                                vmin = None
                                vmax = None
                                nlevels = None
                            #Check if z dim is larger than 1. If so select, the first level as all models read through 
                            #MONETIO will be reordered such that the first level is the level nearest to the surface.
                            # Create model slice and select time window for spatial plots
                            try:
                                self.models[p.model].obj.sizes['z']
                                if self.models[p.model].obj.sizes['z'] > 1: #Select only surface values.
                                    vmodel = self.models[p.model].obj.isel(z=0).expand_dims('z',axis=1).loc[
                                        dict(time=slice(self.start_time, self.end_time))] 
                                else:
                                    vmodel = self.models[p.model].obj.loc[dict(time=slice(self.start_time, self.end_time))]
                            except KeyError as e:
                                raise Exception("MONET requires an altitude dimension named 'z'") from e

                            # Determine proj to use for spatial plots
                            proj = splots.map_projection(self.models[p.model])
                            # p_label needs to be added to the outname for this plot
                            outname = "{}.{}".format(outname, p_label)
                            # For just the spatial overlay plot, you do not use the model data from the pair file
                            # So get the variable name again since pairing one could be _new.
                            # JianHe: only make overplay plots for non-regulatory variables for now
                            if not cal_reg:
                                splots.make_spatial_overlay(
                                    pairdf,
                                    vmodel,
                                    column_o=obsvar,
                                    label_o=p.obs,
                                    column_m=p.model_vars[index],
                                    label_m=p.model,
                                    ylabel=use_ylabel,
                                    vmin=vmin,
                                    vmax=vmax,
                                    nlevels=nlevels,
                                    proj=proj,
                                    outname=outname,
                                    domain_type=domain_type,
                                    domain_name=domain_name,
                                    fig_dict=fig_dict,
                                    text_dict=text_dict,
                                    debug=self.debug
                                )
                            else:
                                print('Warning: Spatial overlay plots are not available yet for regulatory metrics.')

                            del (fig_dict, plot_dict, text_dict, obs_dict, obs_plot_dict) #Clear info for next plot.

        # Restore figure count warning
        plt.rcParams["figure.max_open_warning"] = initial_max_fig

    def stats(self):
        """Calculate statistics specified in the input yaml file.
        
        This routine  loops over all the domains and model/obs pairs for all the variables 
        specified in the mapping dictionary listed in :attr:`paired`.
        
        Creates a csv file storing the statistics and optionally a figure 
        visualizing the table.

        Returns
        -------
        None
        """
        from .stats import proc_stats as proc_stats
        from .plots import surfplots as splots

        # first get the stats dictionary from the yaml file
        stat_dict = self.control_dict['stats']
        # Calculate general items
        startdatename = str(datetime.datetime.strftime(self.start_time, '%Y-%m-%d_%H'))
        enddatename = str(datetime.datetime.strftime(self.end_time, '%Y-%m-%d_%H'))
        stat_list = stat_dict['stat_list']
        # Determine stat_grp full name
        stat_fullname_ns = proc_stats.produce_stat_dict(stat_list=stat_list, spaces=False)
        stat_fullname_s = proc_stats.produce_stat_dict(stat_list=stat_list, spaces=True)
        pair_labels = stat_dict['data']

        # Determine rounding
        if 'round_output' in stat_dict.keys():
            round_output = stat_dict['round_output']
        else:
            round_output = 3

        # Then loop over all the observations
        # first get the observational obs labels
        pair1 = self.paired[list(self.paired.keys())[0]]
        obs_vars = pair1.obs_vars
        for obsvar in obs_vars:
            # Read in some plotting specifications stored with observations.
            if self.obs[pair1.obs].variable_dict is not None:
                if obsvar in self.obs[pair1.obs].variable_dict.keys():
                    obs_plot_dict = self.obs[pair1.obs].variable_dict[obsvar]
                else:
                    obs_plot_dict = {}
            else:
                obs_plot_dict = {}

            # JianHe: Determine if calculate regulatory values
            cal_reg = obs_plot_dict.get('regulatory', False)

            # Next loop over all of the domains.
            # Loop also over the domain types.
            domain_types = stat_dict['domain_type']
            domain_names = stat_dict['domain_name']
            for domain in range(len(domain_types)):
                domain_type = domain_types[domain]
                domain_name = domain_names[domain]

                # The tables and text files will be output at this step in loop.
                # Create an empty pandas dataarray.
                df_o_d = pd.DataFrame()
                # Determine outname
                if cal_reg:
                    outname = "{}.{}.{}.{}.{}.{}".format('stats', obsvar+'_reg', domain_type, domain_name, startdatename, enddatename)
                else:
                    outname = "{}.{}.{}.{}.{}.{}".format('stats', obsvar, domain_type, domain_name, startdatename, enddatename)

                # Determine plotting kwargs
                if 'output_table_kwargs' in stat_dict.keys():
                    out_table_kwargs = stat_dict['output_table_kwargs']
                else:
                    out_table_kwargs = None

                # Add Stat ID and FullName to pandas dictionary.
                df_o_d['Stat_ID'] = stat_list
                df_o_d['Stat_FullName'] = stat_fullname_ns

                # Specify title for stat plots. 
                if cal_reg:
                    if 'ylabel_reg_plot' in obs_plot_dict.keys():
                        title = obs_plot_dict['ylabel_reg_plot'] + ': ' + domain_type + ' ' + domain_name
                    else:
                        title = obsvar + '_reg: ' + domain_type + ' ' + domain_name
                else:
                    if 'ylabel_plot' in obs_plot_dict.keys():
                        title = obs_plot_dict['ylabel_plot'] + ': ' + domain_type + ' ' + domain_name
                    else:
                        title = obsvar + ': ' + domain_type + ' ' + domain_name

                # Finally Loop through each of the pairs
                for p_label in pair_labels:
                    p = self.paired[p_label]
                    # Create an empty list to store the stat_var
                    p_stat_list = []

                    # Loop through each of the stats
                    for stat_grp in stat_list:

                        # find the pair model label that matches the obs var
                        index = p.obs_vars.index(obsvar)
                        modvar = p.model_vars[index]

                        # Adjust the modvar as done in pairing script, if the species name in obs and model are the same.
                        if obsvar == modvar:
                            modvar = modvar + '_new'

                        # convert to dataframe
                        pairdf_all = p.obj.to_dataframe(dim_order=["time", "x"])

                        # Select only the analysis time window.
                        pairdf_all = pairdf_all.loc[self.start_time : self.end_time]

                        # Query selected points if applicable
                        if domain_type != 'all':
                            pairdf_all.query(domain_type + ' == ' + '"' + domain_name + '"', inplace=True)
                        
                        # Query with filter options
                        if 'data_proc' in stat_dict:
                            if 'filter_dict' in stat_dict['data_proc'] and 'filter_string' in stat_dict['data_proc']:
                                raise Exception("For statistics, only one of filter_dict and filter_string can be specified.")
                            elif 'filter_dict' in stat_dict['data_proc']:
                                filter_dict = stat_dict['data_proc']['filter_dict']
                                for column in filter_dict.keys():
                                    filter_vals = filter_dict[column]['value']
                                    filter_op = filter_dict[column]['oper']
                                    if filter_op == 'isin':
                                        pairdf_all.query(f'{column} == {filter_vals}', inplace=True)
                                    elif filter_op == 'isnotin':
                                        pairdf_all.query(f'{column} != {filter_vals}', inplace=True)
                                    else:
                                        pairdf_all.query(f'{column} {filter_op} {filter_vals}', inplace=True)
                            elif 'filter_string' in stat_dict['data_proc']:
                                pairdf_all.query(stat_dict['data_proc']['filter_string'], inplace=True)

                        # Drop sites with greater than X percent NAN values
                        if 'data_proc' in stat_dict:
                            if 'rem_obs_by_nan_pct' in stat_dict['data_proc']:
                                grp_var = stat_dict['data_proc']['rem_obs_by_nan_pct']['group_var']
                                pct_cutoff = stat_dict['data_proc']['rem_obs_by_nan_pct']['pct_cutoff']

                                if stat_dict['data_proc']['rem_obs_by_nan_pct']['times'] == 'hourly':
                                    # Select only hours at the hour
                                    hourly_pairdf_all = pairdf_all.reset_index().loc[pairdf_all.reset_index()['time'].dt.minute==0,:]
                                    
                                    # calculate total obs count, obs count with nan removed, and nan percent for each group
                                    grp_fullcount = hourly_pairdf_all[[grp_var,obsvar]].groupby(grp_var).size().rename({0:obsvar})
                                    grp_nonan_count = hourly_pairdf_all[[grp_var,obsvar]].groupby(grp_var).count() # counts only non NA values    
                                else: 
                                    # calculate total obs count, obs count with nan removed, and nan percent for each group
                                    grp_fullcount = pairdf_all[[grp_var,obsvar]].groupby(grp_var).size().rename({0:obsvar})
                                    grp_nonan_count = pairdf_all[[grp_var,obsvar]].groupby(grp_var).count() # counts only non NA values  
                                
                                grp_pct_nan = 100 - grp_nonan_count.div(grp_fullcount,axis=0)*100
                                
                                # make list of sites meeting condition and select paired data by this by this
                                grp_select = grp_pct_nan.query(obsvar + ' < ' + str(pct_cutoff)).reset_index()
                                pairdf_all = pairdf_all.loc[pairdf_all[grp_var].isin(grp_select[grp_var].values)]
                        
                        # Drop NaNs for model and observations in all cases.
                        pairdf = pairdf_all.reset_index().dropna(subset=[modvar, obsvar])

                        # JianHe: do we need provide a warning if pairdf is empty (no valid obsdata) for specific subdomain?
                        if pairdf[obsvar].isnull().all() or pairdf.empty:
                            print('Warning: no valid obs found for '+domain_name)
                            p_stat_list.append('NaN')
                            continue

                        if cal_reg:
                            # Process regulatory values
                            df2 = (
                                pairdf.copy()
                                .groupby("siteid")
                                .resample('H', on='time_local')
                                .mean()
                                .reset_index()
                            )

                            if obsvar == 'PM2.5':
                                pairdf_reg = splots.make_24hr_regulatory(df2,[obsvar,modvar]).rename(index=str,columns={obsvar+'_y':obsvar+'_reg',modvar+'_y':modvar+'_reg'})
                            elif obsvar == 'OZONE':
                                pairdf_reg = splots.make_8hr_regulatory(df2,[obsvar,modvar]).rename(index=str,columns={obsvar+'_y':obsvar+'_reg',modvar+'_y':modvar+'_reg'})
                            else:
                                print('Warning: no regulatory calculations found for ' + obsvar + '. Setting stat calculation to NaN.')
                                del df2
                                p_stat_list.append('NaN')
                                continue
                            del df2
                            if len(pairdf_reg[obsvar+'_reg']) == 0:
                                print('No valid data for '+obsvar+'_reg. Setting stat calculation to NaN.')
                                p_stat_list.append('NaN')
                                continue
                            else:
                                # Drop NaNs for model and observations in all cases.
                                pairdf2 = pairdf_reg.reset_index().dropna(subset=[modvar+'_reg', obsvar+'_reg'])

                        # Create empty list for all dom
                        # Calculate statistic and append to list
                        if obsvar == 'WD':  # Use separate calculations for WD
                            p_stat_list.append(proc_stats.calc(pairdf, stat=stat_grp, obsvar=obsvar, modvar=modvar, wind=True))
                        else:
                            if cal_reg:
                                p_stat_list.append(proc_stats.calc(pairdf2, stat=stat_grp, obsvar=obsvar+'_reg', modvar=modvar+'_reg', wind=False))
                            else:
                                p_stat_list.append(proc_stats.calc(pairdf, stat=stat_grp, obsvar=obsvar, modvar=modvar, wind=False))

                    # Save the stat to a dataarray
                    df_o_d[p_label] = p_stat_list

                if self.output_dir is not None:
                    outname = self.output_dir + '/' + outname  # Extra / just in case.

                # Save the pandas dataframe to a txt file
                # Save rounded output
                df_o_d = df_o_d.round(round_output)
                df_o_d.to_csv(path_or_buf=outname + '.csv', index=False)

                if stat_dict['output_table'] == True:
                    # Output as a table graphic too.
                    # Change to use the name with full spaces.
                    df_o_d['Stat_FullName'] = stat_fullname_s
 
                    proc_stats.create_table(df_o_d.drop(columns=['Stat_ID']),
                                            outname=outname,
                                            title=title,
                                            out_table_kwargs=out_table_kwargs,
                                            debug=self.debug
                                           )<|MERGE_RESOLUTION|>--- conflicted
+++ resolved
@@ -134,61 +134,8 @@
             f"    variable_dict={self.variable_dict!r},\n"
             ")"
         )
-<<<<<<< HEAD
-    def open_rad(self):
-        from glob import glob
-        from numpy import sort
-        self.obj = self.read_multiple_solrad(sorted(glob(self.file)))
-        #self.obj['direct/diffuse'] = self.obj['direct']/self.obj['diffuse']
-        self.type='pt_sfc'
-    def read_solrad(self,file):
-        '''Conversion of SOLRAD fortran file-reading code from https://gml.noaa.gov/aftp/data/radiation/solrad/README_SOLRAD.txt
-        '''
-
-        nline = 1440
-        dates =[]
-        zenith = np.zeros(nline)
-        dw_psp = np.zeros(nline)
-        direct = np.zeros(nline)
-        diffuse = np.zeros(nline)
-        uvb = np.zeros(nline)
-        uvb_temp = np.zeros(nline)
-
-        count = 0
-        count2 = 0
-        with open(file) as f:
-            for line in f.readlines():
-                if count == 0: station_name = line
-                elif count == 1: lat,lon,elev, hr_to_lst,v,version = line.split()
-                else: 
-                    yr,jday,mn,day,hr,mins,dt,zenith[count2],dw_psp[count2],qc_dw,direct[count2],qcdir,diffuse[count2],qdiff,uvb[count2],qcuvb,uvb_temp[count2],qcuvbtemp,std,stddir,dstdiff,stdv=(line.split())
-                    dates.append(pd.Timestamp(year=int(yr),month=int(mn),day=int(day),hour=int(hr),minute=int(mins)))
-                    if int(qc_dw) != 0: dw_psp[count2] = np.nan
-                    if int(qcdir) != 0: direct[count2] = np.nan
-                    if int(qdiff) != 0: diffuse[count2] = np.nan
-                    if int(qcuvb) != 0: uvb[count2] = np.nan
-                    if int(qcuvbtemp) !=0: uvb_temp[count2] = np.nan
-                    count2 += 1
-                count += 1
-        try:        
-            #print(station_name,lat,lon)
-            return pd.DataFrame({'zenith':zenith,'downwelling':dw_psp,'direct':direct,'diffuse':diffuse,'time':dates,'latitude':float(lat),'longitude':float(lon)})#,lat,lon
-        except ValueError:
-            #print(dates[0],len(dates),zenith.shape)
-            return pd.DataFrame({'zenith':zenith[:count2],'downwelling':dw_psp[:count2],'direct':direct[:count2],'diffuse':diffuse[:count2],'time':dates,'latitude':float(lat),'longitude':float(lon)})
-
-    def read_multiple_solrad(self,filelist):
-        for f in range(len(filelist)):
-            data = self.read_solrad(filelist[f])
-            if f == 0: many_dat = data
-            else: 
-                many_dat = pd.concat([many_dat,data],axis=0,copy=False)
-        return many_dat
-    def open_obs(self, time_interval=None):
-=======
 
     def open_obs(self, time_interval=None, control_dict=None):
->>>>>>> 064926b1
         """Open the observational data, store data in observation pair,
         and apply mask and scaling.
 
@@ -270,15 +217,10 @@
         
         try:
             if self.sat_type == 'omps_l3':
-<<<<<<< HEAD
-                self.obj = mio.sat._omps_l3_mm.read_OMPS_l3(self.file)
-            elif self.sat_type == 'omps_nm':
-=======
                 print('Reading OMPS L3')
                 self.obj = mio.sat._omps_l3_mm.read_OMPS_l3(self.file)
             elif self.sat_type == 'omps_nm':
                 print('Reading OMPS_NM')
->>>>>>> 064926b1
                 if time_interval is not None:
                     flst = tsub.subset_OMPS_l2(self.file,time_interval)
                 else: flst = self.file
@@ -502,81 +444,6 @@
         for obs_map in self.mapping:
             list_input_var = list_input_var + list(set(self.mapping[obs_map].keys()) - set(list_input_var))
         #Only certain models need this option for speeding up i/o.
-<<<<<<< HEAD
-        if 'cmaq' in self.model.lower():
-            print('**** Reading CMAQ model output...')
-            self.mod_kwargs.update({'var_list' : list_input_var})
-            if self.files_vert is not None:
-                self.mod_kwargs.update({'fname_vert' : self.files_vert})
-            if self.files_surf is not None:
-                self.mod_kwargs.update({'fname_surf' : self.files_surf})
-            if len(self.files) > 1:
-                self.mod_kwargs.update({'concatenate_forecasts' : True})
-            self.obj = mio.models._cmaq_mm.open_mfdataset(self.files,**self.mod_kwargs)
-        elif 'wrfchem' in self.model.lower():
-            print('**** Reading WRF-Chem model output...')
-            self.mod_kwargs.update({'var_list' : list_input_var})
-            self.obj = mio.models._wrfchem_mm.open_mfdataset(self.files,**self.mod_kwargs)
-        elif 'rrfs' in self.model.lower():
-            print('**** Reading RRFS-CMAQ model output...')
-            if self.files_pm25 is not None:
-                self.mod_kwargs.update({'fname_pm25' : self.files_pm25})
-            self.mod_kwargs.update({'var_list' : list_input_var})
-            self.obj = mio.models._rrfs_cmaq_mm.open_mfdataset(self.files,**self.mod_kwargs)
-        elif 'gsdchem' in self.model.lower():
-            print('**** Reading GSD-Chem model output...')
-            if len(self.files) > 1:
-                self.obj = mio.fv3chem.open_mfdataset(self.files,**self.mod_kwargs)
-            else:
-                self.obj = mio.fv3chem.open_dataset(self.files,**self.mod_kwargs)
-        elif 'cesm_fv' in self.model.lower():
-            print('**** Reading CESM FV model output...')
-            self.mod_kwargs.update({'var_list' : list_input_var})
-            self.obj = mio.models._cesm_fv_mm.open_mfdataset(self.files,**self.mod_kwargs)
-        # CAM-chem-SE grid or MUSICAv0
-        elif 'cesm_se' in self.model.lower(): 
-            print('**** Reading CESM SE model output...')
-            self.mod_kwargs.update({'var_list' : list_input_var})
-            if self.scrip_file.startswith("example:"):
-                from . import tutorial
-                example_id = ":".join(s.strip() for s in self.scrip_file.split(":")[1:])
-                self.scrip_file = tutorial.fetch_example(example_id)
-            self.mod_kwargs.update({'scrip_file' : self.scrip_file})            
-            self.obj = mio.models._cesm_se_mm.open_mfdataset(self.files,**self.mod_kwargs)
-            #self.obj, self.obj_scrip = read_cesm_se.open_mfdataset(self.files,**self.mod_kwargs)
-            #self.obj.monet.scrip = self.obj_scrip
-        elif 'hrrr' in self.model.lower():
-            print(self.files)
-            self.obj = xr.open_mfdataset(self.files)
-            #self.obj = xr.open_mfdataset(self.files,combine='nested',concat_dim='time')
-            #self.obj.rename({'unknown':'aod'})
-        elif 'fv3raqms' in self.model.lower():
-            if time_interval is not None:
-                # fill filelist with subset
-                print('subsetting to interval')
-                file_sublist = tsub.subset_model_filelist(self.files,'%Y%m%d%H','6H',time_interval)
-            else:
-                # fill filelist with all files
-                file_sublist = self.files
-            if len(file_sublist) > 1:
-                self.obj = mio.models.fv3raqms.open_mfdataset(file_sublist,**self.mod_kwargs)
-            else:
-                self.obj = mio.models.fv3raqms.open_dataset(file_sublist)
-            self.obj = self.obj.rename({'sfcp':'surfpres_pa','dpm':'dp_pa','pdash':'pres_pa_mid'})
-            self.obj['surfpres_pa'] *= 100
-            self.obj['dp_pa'] *= 100        
-        elif 'raqms' in self.model.lower():
-            if time_interval is not None:
-                # fill filelist with subset
-                file_sublist = tsub.subset_model_filelist(self.files,'%m_%d_%Y_%H','6H',time_interval)
-            else:
-                # fill filelist with all files
-                file_sublist = self.files
-            if len(self.files) > 1:
-                self.obj = mio.raqms.open_mfdataset(file_sublist,**self.mod_kwargs)
-            else:
-                self.obj = mio.raqms.open_dataset(file_sublist,**self.mod_kwargs)
-=======
 
         if time_chunking_with_gridded_data:
             date_str = time_interval[0].strftime('%Y-%m-%b-%d-%j')
@@ -585,7 +452,6 @@
                 control_dict, date_str, model=self.label)
             print(filenames)
             self.obj = model_datasets[self.label]
->>>>>>> 064926b1
         else:
             if 'cmaq' in self.model.lower():
                 print('**** Reading CMAQ model output...')
@@ -776,14 +642,6 @@
             self.save = self.control_dict['analysis']['save']
         if 'read' in self.control_dict['analysis'].keys():
             self.read = self.control_dict['analysis']['read']
-<<<<<<< HEAD
-        if 'usergrid_ntime' in self.control_dict['analysis'].keys(): 
-            self.usergrid_ntime = self.control_dict['analysis']['usergrid_ntime']
-        if 'usergrid_nlat' in self.control_dict['analysis'].keys():
-            self.usergrid_nlat = self.control_dict['analysis']['usergrid_nlat']
-        if 'usergrid_nlon' in self.control_dict['analysis'].keys():
-            self.usergrid_nlon = self.control_dict['analysis']['usergrid_nlon']
-=======
 
         # set time_chunking_with_gridded_data option, regrid option, and target_grid
         if 'time_chunking_with_gridded_data' in self.control_dict['analysis'].keys():
@@ -793,7 +651,6 @@
         if 'target_grid' in self.control_dict['analysis'].keys():
             self.target_grid = self.control_dict['analysis']['target_grid']
 
->>>>>>> 064926b1
         # generate time intervals for time chunking
         if 'time_interval' in self.control_dict['analysis'].keys():
             time_stamps = pd.date_range(
@@ -1015,15 +872,7 @@
                 if 'sat_type' in self.control_dict['obs'][obs].keys():
                     o.sat_type = self.control_dict['obs'][obs]['sat_type']
                 if load_files:
-<<<<<<< HEAD
-                    if o.obs_type == 'pt_sfc':    
-                        o.open_obs(time_interval=time_interval)
-                    elif o.obs_type == 'rad':
-                        o.open_rad()
-                    elif o.obs_type in ['sat_swath_sfc', 'sat_swath_clm', 'sat_grid_sfc',\
-=======
                     if o.obs_type in ['sat_swath_sfc', 'sat_swath_clm', 'sat_grid_sfc',\
->>>>>>> 064926b1
                                         'sat_grid_clm', 'sat_swath_prof']:
                         o.open_sat_obs(time_interval=time_interval)
                     else:
@@ -1498,19 +1347,12 @@
                                 vmin = None
                                 vmax = None
                             # Select time to use as index.
-<<<<<<< HEAD
-                            if obs_type == 'pt_sfc': 
-                                pairdf = pairdf.set_index(grp_dict['data_proc']['ts_select_time'])
-                            a_w = grp_dict['data_proc']['ts_avg_window']
-                            
-=======
                             pairdf = pairdf.set_index(grp_dict['data_proc']['ts_select_time'])
                             # Specify ts_avg_window if noted in yaml file. 
                             if 'ts_avg_window' in grp_dict['data_proc'].keys():
                                 a_w = grp_dict['data_proc']['ts_avg_window']
                             else:
                                 a_w = None  
->>>>>>> 064926b1
                             if p_index == 0:
                                 # First plot the observations.
                                 ax = splots.make_timeseries(
